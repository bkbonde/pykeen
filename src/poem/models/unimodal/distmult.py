--- conflicted
+++ resolved
@@ -10,13 +10,9 @@
 from torch import nn
 
 from poem.constants import DISTMULT_NAME, GPU
-<<<<<<< HEAD
 from poem.models.base import BaseModule
 from poem.utils import slice_triples
 from torch import nn
-=======
-from poem.models.base_owa import BaseOWAModule, slice_triples
->>>>>>> 92977ef3
 
 __all__ = ['DistMult']
 
