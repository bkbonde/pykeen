# -*- coding: utf-8 -*-

"""Training loops for KGE models using multi-modal information."""

import gc
import logging
import os
import pathlib
import pickle
import random
import time
from abc import ABC, abstractmethod
from datetime import datetime
from hashlib import md5
from tempfile import NamedTemporaryFile
from typing import Any, ClassVar, Generic, IO, List, Mapping, Optional, Tuple, Type, TypeVar, Union

import numpy as np
import torch
from torch.optim.optimizer import Optimizer
from torch.utils.data import DataLoader
from tqdm.autonotebook import tqdm, trange

from .callbacks import MultiTrainingCallback, TrackerCallback, TrainingCallbackHint
from ..constants import PYKEEN_CHECKPOINTS, PYKEEN_DEFAULT_CHECKPOINT
from ..losses import Loss
from ..lr_schedulers import LRScheduler
from ..models import Model, RGCN
from ..stoppers import Stopper
from ..trackers import ResultTracker
from ..training.schlichtkrull_sampler import GraphSampler
from ..triples import CoreTriplesFactory, Instances, TriplesFactory
from ..utils import (
    format_relative_comparison, get_batchnorm_modules, is_cuda_oom_error, is_cudnn_error,
    normalize_string,
)

__all__ = [
    'TrainingLoop',
    'AcceleratedTrainingLoop',
    'NonFiniteLossError',
    'TrainingApproachLossMismatchError',
    'SubBatchingNotSupportedError',
]

logger = logging.getLogger(__name__)

SampleType = TypeVar("SampleType")
BatchType = TypeVar("BatchType")


class NonFiniteLossError(RuntimeError):
    """An exception raised for non-finite loss values."""


class TrainingApproachLossMismatchError(TypeError):
    """An exception when an illegal loss function is used with a given training approach."""


class CheckpointMismatchError(RuntimeError):
    """An exception when a provided checkpoint file does not match the current training loop setup."""


class SubBatchingNotSupportedError(NotImplementedError):
    """An exception raised when sub batching is not implemented."""

    def __init__(self, model: Model):
        super().__init__(model)
        self.model = model

    def __str__(self):  # noqa: D105
        return (
            f'No sub-batching support for {self.model.__class__.__name__} due to modules '
            f'{get_batchnorm_modules(self.model)}.'
        )


def _get_optimizer_kwargs(optimizer: Optimizer) -> Mapping[str, Any]:
    optimizer_kwargs = optimizer.state_dict()
    optimizer_kwargs = {
        key: value
        for key, value in optimizer_kwargs['param_groups'][0].items()
        if key not in ['params', 'initial_lr']
    }
    return optimizer_kwargs


def _get_lr_scheduler_kwargs(lr_scheduler: LRScheduler) -> Mapping[str, Any]:
    lr_scheduler_kwargs = lr_scheduler.state_dict()
    lr_scheduler_kwargs = {
        key: value
        for key, value in lr_scheduler_kwargs.items()
        if not key.startswith('_') and key not in ['base_lrs', 'last_epoch']
    }
    return lr_scheduler_kwargs


class TrainingLoop(Generic[SampleType, BatchType], ABC):
    """A training loop."""

    lr_scheduler: Optional[LRScheduler]
    model: Model
    optimizer: Optimizer

    losses_per_epochs: List[float]
    loss_blacklist: ClassVar[Optional[List[Type[Loss]]]] = None

    hpo_default = dict(
        num_epochs=dict(type=int, low=100, high=1000, q=100),
        batch_size=dict(type=int, low=32, high=4000, q=100),
    )

    def __init__(
        self,
        model: Model,
        triples_factory: CoreTriplesFactory,
        optimizer: Optional[Optimizer] = None,
        lr_scheduler: Optional[LRScheduler] = None,
        automatic_memory_optimization: bool = True,
    ) -> None:
        """Initialize the training loop.

        :param model: The model to train
        :param triples_factory: The training triples factory
        :param optimizer: The optimizer to use while training the model
        :param lr_scheduler: The learning rate scheduler you want to use while training the model
        :param automatic_memory_optimization: bool
            Whether to automatically optimize the sub-batch size during
            training and batch size during evaluation with regards to the hardware at hand.
        """
        self.model = model
        self.optimizer = optimizer
        self.lr_scheduler = lr_scheduler
        self.losses_per_epochs = []
        self.automatic_memory_optimization = automatic_memory_optimization

        logger.debug("we don't really need the triples factory: %s", triples_factory)

        if self.loss_blacklist and isinstance(self.model.loss, tuple(self.loss_blacklist)):
            raise TrainingApproachLossMismatchError(
                f'Can not use loss {self.model.loss.__class__.__name__}'
                f' with training approach {self.__class__.__name__}',
            )

        # The internal epoch state tracks the last finished epoch of the training loop to allow for
        # seamless loading and saving of training checkpoints
        self._epoch = 0

    @classmethod
    def get_normalized_name(cls) -> str:
        """Get the normalized name of the training loop."""
        return normalize_string(cls.__name__, suffix=TrainingLoop.__name__)

    @property
    def device(self):  # noqa: D401
        """The device used by the model."""
        return self.model.device

    @property
    def loss(self):  # noqa: D401
        """The loss used by the model."""
        return self.model.loss

    @property
    def checksum(self) -> str:  # noqa: D401
        """The checksum of the model and optimizer the training loop was configured with."""
        h = md5()  # noqa: S303
        h.update(str(self.model).encode('utf-8'))
        h.update(str(self.optimizer).encode('utf-8'))
        return h.hexdigest()

    def train(
        self,
        triples_factory: CoreTriplesFactory,
        num_epochs: int = 1,
        batch_size: Optional[int] = None,
        slice_size: Optional[int] = None,
        label_smoothing: float = 0.0,
        sampler: Optional[str] = None,
        continue_training: bool = False,
        only_size_probing: bool = False,
        use_tqdm: bool = True,
        use_tqdm_batch: bool = True,
        tqdm_kwargs: Optional[Mapping[str, Any]] = None,
        stopper: Optional[Stopper] = None,
        result_tracker: Optional[ResultTracker] = None,
        sub_batch_size: Optional[int] = None,
        num_workers: Optional[int] = None,
        clear_optimizer: bool = False,
        checkpoint_directory: Union[None, str, pathlib.Path] = None,
        checkpoint_name: Optional[str] = None,
        checkpoint_frequency: Optional[int] = None,
        checkpoint_on_failure: bool = False,
        drop_last: Optional[bool] = None,
        callbacks: TrainingCallbackHint = None,
    ) -> Optional[List[float]]:
        """Train the KGE model.

        :param triples_factory:
            The training triples.
        :param num_epochs:
            The number of epochs to train the model.
        :param batch_size:
            If set the batch size to use for mini-batch training. Otherwise find the largest possible batch_size
            automatically.
        :param slice_size: >0
            The divisor for the scoring function when using slicing. This is only possible for LCWA training loops in
            general and only for models that have the slicing capability implemented.
        :param label_smoothing: (0 <= label_smoothing < 1)
            If larger than zero, use label smoothing.
        :param sampler: (None or 'schlichtkrull')
            The type of sampler to use. At the moment sLCWA in R-GCN is the only user of schlichtkrull sampling.
        :param continue_training:
            If set to False, (re-)initialize the model's weights. Otherwise continue training.
        :param only_size_probing:
            The evaluation is only performed for two batches to test the memory footprint, especially on GPUs.
        :param use_tqdm: Should a progress bar be shown for epochs?
        :param use_tqdm_batch: Should a progress bar be shown for batching (inside the epoch progress bar)?
        :param tqdm_kwargs:
            Keyword arguments passed to :mod:`tqdm` managing the progress bar.
        :param stopper:
            An instance of :class:`pykeen.stopper.EarlyStopper` with settings for checking
            if training should stop early
        :param result_tracker:
            The result tracker.
        :param sub_batch_size:
            If provided split each batch into sub-batches to avoid memory issues for large models / small GPUs.
        :param num_workers:
            The number of child CPU workers used for loading data. If None, data are loaded in the main process.
        :param clear_optimizer:
            Whether to delete the optimizer instance after training (as the optimizer might have additional memory
            consumption due to e.g. moments in Adam).
        :param checkpoint_directory:
            An optional directory to store the checkpoint files. If None, a subdirectory named ``checkpoints`` in the
            directory defined by :data:`pykeen.constants.PYKEEN_HOME` is used. Unless the environment variable
            ``PYKEEN_HOME`` is overridden, this will be ``~/.pykeen/checkpoints``.
        :param checkpoint_name:
            The filename for saving checkpoints. If the given filename exists already, that file will be loaded and used
            to continue training.
        :param checkpoint_frequency:
            The frequency of saving checkpoints in minutes. Setting it to 0 will save a checkpoint after every epoch.
        :param checkpoint_on_failure:
            Whether to save a checkpoint in cases of a RuntimeError or MemoryError. This option differs from ordinary
            checkpoints, since ordinary checkpoints are only saved after a successful epoch. When saving checkpoints
            due to failure of the training loop there is no guarantee that all random states can be recovered correctly,
            which might cause problems with regards to the reproducibility of that specific training loop. Therefore,
            these checkpoints are saved with a distinct checkpoint name, which will be
            ``PyKEEN_just_saved_my_day_{datetime}.pt`` in the given checkpoint_root.
        :param drop_last:
            Whether to drop the last batch in each epoch to prevent smaller batches. Defaults to False, except if the
            model contains batch normalization layers. Can be provided explicitly to override.
        :param callbacks:
            An optional :class:`pykeen.training.TrainingCallback` or collection of callback instances that define
            one of several functionalities. Their interface was inspired by Keras.

        :return:
            The losses per epoch.
        """
        # Create training instances. Use the _create_instances function to allow subclasses
        # to modify this behavior
        training_instances = self._create_instances(triples_factory)

        # In some cases, e.g. using Optuna for HPO, the cuda cache from a previous run is not cleared
        torch.cuda.empty_cache()

        # A checkpoint root is always created to ensure a fallback checkpoint can be saved
        if checkpoint_directory is None:
            checkpoint_directory = PYKEEN_CHECKPOINTS
        checkpoint_directory = pathlib.Path(checkpoint_directory)
        checkpoint_directory.mkdir(parents=True, exist_ok=True)
        logger.debug('using checkpoint_root at %s', checkpoint_directory)

        # If a checkpoint file is given, it must be loaded if it exists already
        save_checkpoints = False
        checkpoint_path = None
        best_epoch_model_file_path = None
        last_best_epoch = None
        if checkpoint_name:
            checkpoint_path = checkpoint_directory.joinpath(checkpoint_name)
            if checkpoint_path.is_file():
                best_epoch_model_file_path, last_best_epoch = self._load_state(
                    path=checkpoint_path,
                    triples_factory=triples_factory,
                )
                if stopper is not None:
                    stopper_dict = stopper.load_summary_dict_from_training_loop_checkpoint(path=checkpoint_path)
                    # If the stopper dict has any keys, those are written back to the stopper
                    if stopper_dict:
                        stopper._write_from_summary_dict(**stopper_dict)
                    else:
                        logger.warning(
                            'the training loop was configured with a stopper but no stopper configuration was '
                            'saved in the checkpoint',
                        )
                continue_training = True
            else:
                logger.info(f"=> no checkpoint found at '{checkpoint_path}'. Creating a new file.")
            # The checkpoint frequency needs to be set to save checkpoints
            if checkpoint_frequency is None:
                checkpoint_frequency = 30
            save_checkpoints = True
        elif checkpoint_frequency is not None:
            logger.warning(
                "A checkpoint frequency was set, but no checkpoint file was given. No checkpoints will be created",
            )

        checkpoint_on_failure_file_path = None
        if checkpoint_on_failure:
            # In case a checkpoint frequency was set, we warn that no checkpoints will be saved
            date_string = datetime.now().strftime('%Y%m%d_%H_%M_%S')
            # If no checkpoints were requested, a fallback checkpoint is set in case the training loop crashes
            checkpoint_on_failure_file_path = checkpoint_directory.joinpath(
                PYKEEN_DEFAULT_CHECKPOINT.replace('.', f"_{date_string}."),
            )

        # If the stopper loaded from the training loop checkpoint stopped the training, we return those results
        if getattr(stopper, 'stopped', False):
            result: Optional[List[float]] = self.losses_per_epochs
        else:
            result = self._train(
                num_epochs=num_epochs,
                batch_size=batch_size,
                slice_size=slice_size,
                label_smoothing=label_smoothing,
                sampler=sampler,
                continue_training=continue_training,
                only_size_probing=only_size_probing,
                use_tqdm=use_tqdm,
                use_tqdm_batch=use_tqdm_batch,
                tqdm_kwargs=tqdm_kwargs,
                stopper=stopper,
                result_tracker=result_tracker,
                sub_batch_size=sub_batch_size,
                num_workers=num_workers,
                save_checkpoints=save_checkpoints,
                checkpoint_path=checkpoint_path,
                checkpoint_frequency=checkpoint_frequency,
                checkpoint_on_failure_file_path=checkpoint_on_failure_file_path,
                best_epoch_model_file_path=best_epoch_model_file_path,
                last_best_epoch=last_best_epoch,
                drop_last=drop_last,
                callbacks=callbacks,
                triples_factory=triples_factory,
                training_instances=training_instances,
            )

        # Ensure the release of memory
        torch.cuda.empty_cache()

        # Clear optimizer
        if clear_optimizer:
            self.optimizer = None
            self.lr_scheduler = None

        return result

    def _train(  # noqa: C901
        self,
        triples_factory: CoreTriplesFactory,
        training_instances: Instances,
        num_epochs: int = 1,
        batch_size: Optional[int] = None,
        slice_size: Optional[int] = None,
        label_smoothing: float = 0.0,
        sampler: Optional[str] = None,
        continue_training: bool = False,
        only_size_probing: bool = False,
        use_tqdm: bool = True,
        use_tqdm_batch: bool = True,
        tqdm_kwargs: Optional[Mapping[str, Any]] = None,
        stopper: Optional[Stopper] = None,
        result_tracker: Optional[ResultTracker] = None,
        sub_batch_size: Optional[int] = None,
        num_workers: Optional[int] = None,
        save_checkpoints: bool = False,
        checkpoint_path: Union[None, str, pathlib.Path] = None,
        checkpoint_frequency: Optional[int] = None,
        checkpoint_on_failure_file_path: Union[None, str, pathlib.Path] = None,
        best_epoch_model_file_path: Optional[pathlib.Path] = None,
        last_best_epoch: Optional[int] = None,
        drop_last: Optional[bool] = None,
        callbacks: TrainingCallbackHint = None,
    ) -> Optional[List[float]]:
        """Train the KGE model.

        :param triples_factory:
            The training triples factory
        :param num_epochs:
            The number of epochs to train the model.
        :param batch_size:
            If set the batch size to use for mini-batch training. Otherwise find the largest possible batch_size
            automatically.
        :param slice_size: >0
            The divisor for the scoring function when using slicing. This is only possible for LCWA training loops in
            general and only for models that have the slicing capability implemented.
        :param label_smoothing: (0 <= label_smoothing < 1)
            If larger than zero, use label smoothing.
        :param sampler: (None or 'schlichtkrull')
            The type of sampler to use. At the moment sLCWA in R-GCN is the only user of schlichtkrull sampling.
        :param continue_training:
            If set to False, (re-)initialize the model's weights. Otherwise continue training.
        :param only_size_probing:
            The evaluation is only performed for two batches to test the memory footprint, especially on GPUs.
        :param use_tqdm:
            Turn on the progress bar for epochs
        :param use_tqdm_batch:
            Turn on the progress bar for batches (sub-progress bar for epochs)
        :param tqdm_kwargs:
            Keyword arguments passed to :mod:`tqdm` managing the progress bar.
        :param stopper:
            An instance of :class:`pykeen.stopper.Stopper` with settings for checking
            if training should stop early
        :param result_tracker:
            The result tracker.
        :param sub_batch_size:
            If provided split each batch into sub-batches to avoid memory issues for large models / small GPUs.
        :param num_workers:
            The number of child CPU workers used for loading data. If None, data are loaded in the main process.
        :param save_checkpoints:
            Activate saving checkpoints.
        :param checkpoint_path:
            The full filepath for saving checkpoints.
        :param checkpoint_frequency:
            The frequency of saving checkpoints in minutes. Setting it to 0 will save a checkpoint after every epoch.
        :param checkpoint_on_failure_file_path:
            The full filepath for saving checkpoints on failure.
        :param best_epoch_model_file_path:
            The file path for the best epoch model when using early stoppers and resuming training.
        :param last_best_epoch:
            The last best epoch that the early stopper saved when resuming training.
        :param drop_last:
            Whether to drop the last batch in each epoch to prevent smaller batches. Defaults to False, except if the
            model contains batch normalization layers. Can be provided explicitly to override.

        :return:
            The losses per epoch.
        """
        if self.optimizer is None:
            raise ValueError('optimizer must be set before running _train()')
        # When using early stopping models have to be saved separately at the best epoch, since the training loop will
        # due to the patience continue to train after the best epoch and thus alter the model
        if (
            stopper is not None
            and not only_size_probing
            and last_best_epoch is None
            and best_epoch_model_file_path is None
        ):
            # Create a path
            best_epoch_model_file_path = pathlib.Path(NamedTemporaryFile().name)
        best_epoch_model_checkpoint_file_path: Optional[pathlib.Path] = None

        if isinstance(self.model, RGCN) and sampler != 'schlichtkrull':
            logger.warning(
                'Using RGCN without graph-based sampling! Please select sampler="schlichtkrull" instead of %s.',
                sampler,
            )

        # Prepare all of the callbacks
        callback = MultiTrainingCallback(callbacks)
        # Register a callback for the result tracker, if given
        if result_tracker is not None:
            callback.register_callback(TrackerCallback(result_tracker))

        callback.register_training_loop(self)

        # Take the biggest possible training batch_size, if batch_size not set
        batch_size_sufficient = False
        if batch_size is None:
            if self.automatic_memory_optimization:
                # Using automatic memory optimization on CPU may result in undocumented crashes due to OS' OOM killer.
                if self.model.device.type == 'cpu':
                    batch_size = 256
                    batch_size_sufficient = True
                    logger.info(
                        "Currently automatic memory optimization only supports GPUs, but you're using a CPU. "
                        "Therefore, the batch_size will be set to the default value '{batch_size}'",
                    )
                else:
                    batch_size, batch_size_sufficient = self.batch_size_search(
                        triples_factory=triples_factory,
                        training_instances=training_instances,
                    )
            else:
                batch_size = 256
                logger.info(f"No batch_size provided. Setting batch_size to '{batch_size}'.")

        # This will find necessary parameters to optimize the use of the hardware at hand
        if (
            not only_size_probing
            and self.automatic_memory_optimization
            and not batch_size_sufficient
            and not continue_training
        ):
            # return the relevant parameters slice_size and batch_size
            sub_batch_size, slice_size = self.sub_batch_and_slice(
                batch_size=batch_size,
                sampler=sampler,
                triples_factory=triples_factory,
                training_instances=training_instances,
            )

        if sub_batch_size is None or sub_batch_size == batch_size:  # by default do not split batches in sub-batches
            sub_batch_size = batch_size
        elif get_batchnorm_modules(self.model):  # if there are any, this is truthy
            raise SubBatchingNotSupportedError(self.model)

        model_contains_batch_norm = bool(get_batchnorm_modules(self.model))
        if batch_size == 1 and model_contains_batch_norm:
            raise ValueError("Cannot train a model with batch_size=1 containing BatchNorm layers.")
        if drop_last is None:
            drop_last = model_contains_batch_norm
            if drop_last and not only_size_probing:
                logger.info(
                    "Dropping last (incomplete) batch each epoch (%s batches).",
                    format_relative_comparison(part=1, total=len(training_instances)),
                )

        # Force weight initialization if training continuation is not explicitly requested.
        if not continue_training:
            # Reset the weights
            self.model.reset_parameters_()

            # Create new optimizer
            optimizer_kwargs = _get_optimizer_kwargs(self.optimizer)
            self.optimizer = self.optimizer.__class__(
                params=self.model.get_grad_params(),
                **optimizer_kwargs,
            )

            if self.lr_scheduler is not None:
                # Create a new lr scheduler and add the optimizer
                lr_scheduler_kwargs = _get_lr_scheduler_kwargs(self.lr_scheduler)
                self.lr_scheduler = self.lr_scheduler.__class__(self.optimizer, **lr_scheduler_kwargs)
        elif not self.optimizer.state:
            raise ValueError('Cannot continue_training without being trained once.')

        # Ensure the model is on the correct device
        self.model = self.model.to(self.device)

        # Create Sampler
        if sampler == 'schlichtkrull':
            if triples_factory is None:
                raise ValueError('need to pass triples_factory when using graph sampling')
            sampler = GraphSampler(triples_factory, num_samples=sub_batch_size)
            shuffle = False
        else:
            sampler = None
            shuffle = True

        if num_workers is None:
            num_workers = 0

        # Bind
        num_training_instances = len(training_instances)

        _use_outer_tqdm = not only_size_probing and use_tqdm
        _use_inner_tqdm = _use_outer_tqdm and use_tqdm_batch

        # When size probing, we don't want progress bars
        if _use_outer_tqdm:
            # Create progress bar
            _tqdm_kwargs = dict(desc=f'Training epochs on {self.device}', unit='epoch')
            if tqdm_kwargs is not None:
                _tqdm_kwargs.update(tqdm_kwargs)
            epochs = trange(self._epoch + 1, 1 + num_epochs, **_tqdm_kwargs, initial=self._epoch, total=num_epochs)
        elif only_size_probing:
            epochs = range(1, 1 + num_epochs)
        else:
            epochs = range(self._epoch + 1, 1 + num_epochs)

        logger.debug(f'using stopper: {stopper}')

        train_data_loader = DataLoader(
            sampler=sampler,
            dataset=training_instances,
            batch_size=batch_size,
            shuffle=shuffle,
            num_workers=num_workers,
            drop_last=drop_last,
        )

        # Save the time to track when the saved point was available
        last_checkpoint = time.time()

        # A hook for modifying the data loader (and anything else that needs to be updated during training)
        # used for example by the :mod:`accelerate` mixin
        train_data_loader = self._prepare_training(train_data_loader)

        # Training Loop
        for epoch in epochs:
            # When training with an early stopper the memory pressure changes, which may allow for errors each epoch
            try:
                # Enforce training mode
                self.model.train()

                # Accumulate loss over epoch
                current_epoch_loss = 0.

                # Batching
                # Only create a progress bar when not in size probing mode
                if _use_inner_tqdm:
                    batches = tqdm(
                        train_data_loader,
                        desc=f'Training batches on {self.device}',
                        leave=False,
                        unit='batch',
                    )
                else:
                    batches = train_data_loader

                # Flag to check when to quit the size probing
                evaluated_once = False

                for batch in batches:
                    # Recall that torch *accumulates* gradients. Before passing in a
                    # new instance, you need to zero out the gradients from the old instance
                    self.optimizer.zero_grad()

                    # Get batch size of current batch (last batch may be incomplete)
                    current_batch_size = self._get_batch_size(batch)

                    # accumulate gradients for whole batch
                    for start in range(0, current_batch_size, sub_batch_size):
                        stop = min(start + sub_batch_size, current_batch_size)

                        # forward pass call
                        batch_loss = self._forward_pass(
                            batch,
                            start,
                            stop,
                            current_batch_size,
                            label_smoothing,
                            slice_size,
                        )
                        current_epoch_loss += batch_loss
                        callback.on_batch(epoch=epoch, batch=batch, batch_loss=batch_loss)

                    # when called by batch_size_search(), the parameter update should not be applied.
                    if not only_size_probing:
                        # update parameters according to optimizer
                        self.optimizer.step()

                    # After changing applying the gradients to the embeddings, the model is notified that the forward
                    # constraints are no longer applied
                    self.model.post_parameter_update()

                    # For testing purposes we're only interested in processing one batch
                    if only_size_probing and evaluated_once:
                        break

                    callback.post_batch(epoch=epoch, batch=batch)

                    evaluated_once = True

                del batch
                del batches
                gc.collect()
                self.optimizer.zero_grad()
                self._free_graph_and_cache()

                # When size probing we don't need the losses
                if only_size_probing:
                    return None

                # Update learning rate scheduler
                if self.lr_scheduler is not None:
                    self.lr_scheduler.step(epoch=epoch)

                # Track epoch loss
                epoch_loss = current_epoch_loss / num_training_instances
                self.losses_per_epochs.append(epoch_loss)

                # Print loss information to console
                if _use_outer_tqdm:
                    epochs.set_postfix({
                        'loss': self.losses_per_epochs[-1],
                        'prev_loss': self.losses_per_epochs[-2] if epoch > 2 else float('nan'),
                    })

                # Save the last successful finished epoch
                self._epoch = epoch

                should_stop = False
                if stopper is not None and stopper.should_evaluate(epoch):
                    if stopper.should_stop(epoch):
                        should_stop = True
                    # Since the model is also used within the stopper, its graph and cache have to be cleared
                    self._free_graph_and_cache()
                # When the stopper obtained a new best epoch, this model has to be saved for reconstruction
                if (
                    stopper is not None
                    and stopper.best_epoch != last_best_epoch
                    and best_epoch_model_file_path is not None
                ):
                    self._save_state(path=best_epoch_model_file_path, triples_factory=triples_factory)
                    last_best_epoch = epoch
            # When the training loop failed, a fallback checkpoint is created to resume training.
            except (MemoryError, RuntimeError) as e:
                # During automatic memory optimization only the error message is of interest
                if only_size_probing:
                    raise e

                logger.warning(f'The training loop just failed during epoch {epoch} due to error {str(e)}.')
                if checkpoint_on_failure_file_path:
                    # When there wasn't a best epoch the checkpoint path should be None
                    if last_best_epoch is not None and best_epoch_model_file_path is not None:
                        best_epoch_model_checkpoint_file_path = best_epoch_model_file_path
                    self._save_state(
                        path=checkpoint_on_failure_file_path,
                        stopper=stopper,
                        best_epoch_model_checkpoint_file_path=best_epoch_model_checkpoint_file_path,
                        triples_factory=triples_factory,
                    )
                    logger.warning(
                        "However, don't worry we got you covered. PyKEEN just saved a checkpoint when this "
                        f"happened at '{checkpoint_on_failure_file_path}'. To resume training from the checkpoint "
                        f"file just restart your code and pass this file path to the training loop or pipeline you "
                        f"used as 'checkpoint_file' argument.",
                    )
                # Delete temporary best epoch model
                if best_epoch_model_file_path is not None and best_epoch_model_file_path.is_file():
                    os.remove(best_epoch_model_file_path)
                raise e

            # Includes a call to result_tracker.log_metrics
            callback.post_epoch(epoch=epoch, epoch_loss=epoch_loss)

            # If a checkpoint file is given, we check whether it is time to save a checkpoint
            if save_checkpoints and checkpoint_path is not None:
                minutes_since_last_checkpoint = (time.time() - last_checkpoint) // 60
                # MyPy overrides are because you should
                if (
                    minutes_since_last_checkpoint >= checkpoint_frequency  # type: ignore
                    or should_stop
                    or epoch == num_epochs
                ):
                    # When there wasn't a best epoch the checkpoint path should be None
                    if last_best_epoch is not None and best_epoch_model_file_path is not None:
                        best_epoch_model_checkpoint_file_path = best_epoch_model_file_path
                    self._save_state(
                        path=checkpoint_path,
                        stopper=stopper,
                        best_epoch_model_checkpoint_file_path=best_epoch_model_checkpoint_file_path,
                        triples_factory=triples_factory,
                    )  # type: ignore
                    last_checkpoint = time.time()

            if should_stop and last_best_epoch is not None and best_epoch_model_file_path is not None:
                self._load_state(path=best_epoch_model_file_path)
                # Delete temporary best epoch model
                if pathlib.Path.is_file(best_epoch_model_file_path):
                    os.remove(best_epoch_model_file_path)
                return self.losses_per_epochs

        callback.post_train(losses=self.losses_per_epochs)

        # If the stopper didn't stop the training loop but derived a best epoch, the model has to be reconstructed
        # at that state
        if stopper is not None and last_best_epoch is not None and best_epoch_model_file_path is not None:
            self._load_state(path=best_epoch_model_file_path)
            # Delete temporary best epoch model
            if pathlib.Path.is_file(best_epoch_model_file_path):
                os.remove(best_epoch_model_file_path)

        return self.losses_per_epochs

    def _forward_pass(
        self,
        batch: BatchType,
        start: int,
        stop: int,
        current_batch_size: int,
        label_smoothing: float,
        slice_size: Optional[int],
    ) -> float:
        # forward pass
        loss = self._process_batch(
            batch=batch,
            start=start,
            stop=stop,
            label_smoothing=label_smoothing,
            slice_size=slice_size,
        )

        # raise error when non-finite loss occurs (NaN, +/-inf)
        if not torch.isfinite(loss):
            raise NonFiniteLossError('Loss is non-finite.')

        # correction for loss reduction
        if self.model.loss.reduction == 'mean':
            this_sub_batch_size = stop - start
            loss *= (this_sub_batch_size / current_batch_size)

        # backward pass
        self._loss_backward(loss)
        current_epoch_loss = loss.item()

        self.model.post_forward_pass()
        # TODO why not call torch.cuda.empty_cache()? or call self._free_graph_and_cache()?

        return current_epoch_loss

    def _prepare_training(self, data: DataLoader) -> DataLoader:
        # A hook for modifying the data loader (and anything else that needs to be updated during training)
        # used for example by the :mod:`accelerate` mixin. By default, does not modify the data loader at all.
        return data

    def _loss_backward(self, loss: torch.nn.Module) -> None:
        # A hook for how the loss's backward function is applied. Used for example by the :mod:`accelerate` mixin.
        # By default, just calls :func:`torch.nn.Module.backward`.
        loss.backward()

    @staticmethod
    @abstractmethod
    def _get_batch_size(batch: BatchType) -> int:
        """Get the batch size from a (sub-) batch."""
        raise NotImplementedError

    @abstractmethod
    def _create_instances(self, triples_factory: CoreTriplesFactory) -> Instances:
        """Create the training instances at the beginning of the training loop."""
        raise NotImplementedError

    @abstractmethod
    def _process_batch(
        self,
        batch: BatchType,
        start: int,
        stop: int,
        label_smoothing: float = 0.0,
        slice_size: Optional[int] = None,
    ) -> torch.FloatTensor:
        """Process a single batch and returns the loss."""
        raise NotImplementedError

    def batch_size_search(
        self,
        *,
        triples_factory: CoreTriplesFactory,
        training_instances: Instances,
        batch_size: Optional[int] = None,
    ) -> Tuple[int, bool]:
        """Find the maximum batch size for training with the current setting.

        This method checks how big the batch size can be for the current model with the given training data and the
        hardware at hand. If possible, the method will output the determined batch size and a boolean value indicating
        that this batch size was successfully evaluated. Otherwise, the output will be batch size 1 and the boolean
        value will be False.

        :param triples_factory:
            The triples factory over which search is run
        :param training_instances:
            The training instances generated from the triples factory
        :param batch_size:
            The batch size to start the search with. If None, set batch_size=num_triples (i.e. full batch training).

        :return:
            Tuple containing the maximum possible batch size as well as an indicator if the evaluation with that size
            was successful.
        """
        if batch_size is None:
            batch_size = 8192

        # Set upper bound
        batch_size = min(batch_size, triples_factory.num_triples)

        reached_max = False
        evaluated_once = False
        logger.info('Starting batch_size search for training now...')
        while True:
            logger.debug(f'Trying batch_size={batch_size}.')
            try:
                self._free_graph_and_cache()
                self._train(
                    num_epochs=1,
                    batch_size=batch_size,
                    sub_batch_size=None,
                    only_size_probing=True,
                    triples_factory=triples_factory,
                    training_instances=training_instances,
                )
            except RuntimeError as runtime_error:
                self._free_graph_and_cache()
                if not is_cudnn_error(runtime_error) and not is_cuda_oom_error(runtime_error):
                    raise runtime_error
                if batch_size == 1:
                    logger.debug(f"batch_size={batch_size} does not fit into your memory with these parameters.")
                    break

                reached_max = True
                batch_size //= 2

                if evaluated_once:
                    logger.info(f'Concluded batch_size search with batch_size={batch_size}.')
                    break

                logger.debug(f'batch_size={batch_size} was too big, trying less now.')
            else:
                self._free_graph_and_cache()
                if not reached_max and batch_size <= triples_factory.num_triples:
                    batch_size *= 2
                else:
                    logger.info(f'Concluded batch_size search with batch_size={batch_size}.')
                    evaluated_once = True
                    break

        return batch_size, evaluated_once

    def sub_batch_and_slice(
        self,
        *,
        batch_size: int,
        sampler: Optional[str],
        triples_factory: CoreTriplesFactory,
        training_instances: Instances,
    ) -> Tuple[int, Optional[int]]:
        """Check if sub-batching and/or slicing is necessary to train the model on the hardware at hand."""
        sub_batch_size, finished_search, supports_sub_batching = self._sub_batch_size_search(
            batch_size=batch_size,
            sampler=sampler,
            triples_factory=triples_factory,
            training_instances=training_instances,
        )
        # If the sub_batch_size did not finish search with a possibility that fits the hardware, we have to try slicing
        if finished_search:
            return sub_batch_size, None

        slice_size = self._slice_size_search(
            triples_factory=triples_factory,
            training_instances=training_instances,
            batch_size=batch_size,
            sub_batch_size=sub_batch_size,
            supports_sub_batching=supports_sub_batching,
        )
        return sub_batch_size, slice_size

    @abstractmethod
    def _slice_size_search(
        self,
        *,
        triples_factory: CoreTriplesFactory,
        training_instances: Instances,
        batch_size: int,
        sub_batch_size: int,
        supports_sub_batching: bool,
    ) -> int:
        """Find the maximum slice size for training with the current setting.

        This method finds the biggest slice size to train the model with the given training data and the desired batch
        and sub_batch size on the hardware at hand. If even the slice size 1 is too high, it will raise an error.
        Otherwise it will return the determined slice size.

        :param batch_size:
            The batch size to use.
        :param sub_batch_size:
            The sub-batch size to use.
        :param supports_sub_batching:
            Indicator if the model supports sub-batching. This is used to create appropriate error messages, if needed.

        :return:
            The slice_size that allows training the model with the given parameters on this hardware.

        :raises MemoryError:
            If it is not possible to train the model on the hardware at hand with the given parameters.
        """
        raise NotImplementedError

    def _sub_batch_size_search(
        self,
        *,
        batch_size: int,
        sampler: Optional[str],
        triples_factory: CoreTriplesFactory,
        training_instances: Instances,
    ) -> Tuple[int, bool, bool]:
        """Find the allowable sub batch size for training with the current setting.

        This method checks if it is possible to train the model with the given training data and the desired batch size
        on the hardware at hand. If possible, the sub-batch size equals the batch size. Otherwise, the maximum
        permissible sub-batch size is determined.

        :param batch_size:
            The initial batch size to start with.

        :return:
            Tuple containing the sub-batch size to use and indicating if the search was finished, i.e. successfully
            without hardware errors, as well as if sub-batching is possible
        """
        sub_batch_size = batch_size
        finished_search = False
        supports_sub_batching = True

        try:
            # The cache of the previous run has to be freed to allow accurate memory availability estimates
            self._free_graph_and_cache()
            logger.debug(f'Trying batch_size {batch_size} for training now.')
            self._train(
                triples_factory=triples_factory,
                training_instances=training_instances,
                num_epochs=1,
                batch_size=batch_size,
                sub_batch_size=sub_batch_size,
                sampler=sampler,
                only_size_probing=True,
            )
        except RuntimeError as runtime_error:
            self._free_graph_and_cache()
            if not is_cudnn_error(runtime_error) and not is_cuda_oom_error(runtime_error):
                raise runtime_error
            logger.debug(f'The batch_size {batch_size} was too big, sub_batching is required.')
            sub_batch_size //= 2
        else:
            finished_search = True
            logger.debug('No sub-batching required.')

        if not finished_search:
            logger.info('Starting sub_batch_size search for training now...')
            if get_batchnorm_modules(self.model):  # if there are any, this is truthy
                logger.info('This model does not support sub-batching.')
                supports_sub_batching = False
                sub_batch_size = batch_size
            else:
                while True:
                    logger.debug(f'Trying sub_batch_size {sub_batch_size} now.')
                    try:
                        self._free_graph_and_cache()
                        self._train(
                            num_epochs=1,
                            batch_size=batch_size,
                            sub_batch_size=sub_batch_size,
                            sampler=sampler,
                            only_size_probing=True,
                            triples_factory=triples_factory,
                            training_instances=training_instances,
                        )
                    except RuntimeError as runtime_error:
                        self._free_graph_and_cache()
                        if not is_cudnn_error(runtime_error) and not is_cuda_oom_error(runtime_error):
                            raise runtime_error
                        if sub_batch_size == 1:
                            logger.info(
                                f"Even sub_batch_size={sub_batch_size} does not fit in memory with these parameters",
                            )
                            break
                        logger.debug(f'The sub_batch_size {sub_batch_size} was too big, trying less now.')
                        sub_batch_size //= 2
                    else:
                        finished_search = True
                        logger.info(f'Concluded search with sub_batch_size {sub_batch_size}.')
                        break

        self._free_graph_and_cache()

        return sub_batch_size, finished_search, supports_sub_batching

    def _free_graph_and_cache(self):
        self.model._free_graph_and_cache()
        # The cache of the previous run has to be freed to allow accurate memory availability estimates
        torch.cuda.empty_cache()

    def _save_state(
        self,
        path: Union[IO[bytes], str, pathlib.Path],
        stopper: Optional[Stopper] = None,
        best_epoch_model_checkpoint_file_path: Optional[pathlib.Path] = None,
        triples_factory: Optional[CoreTriplesFactory] = None,
    ) -> None:
        """Save the state of the training loop.

        :param path:
            Path of the file where to store the state in.
        :param stopper:
            An instance of :class:`pykeen.stopper.EarlyStopper` with settings for checking
            if training should stop early
        :param best_epoch_model_checkpoint_file_path:
            The file path for the checkpoint of the best epoch model when using early stopping.
        :param triples_factory:
            The triples factory being used in the current training loop.
        """
        if self.optimizer is None:
            raise ValueError

        logger.debug("=> Saving checkpoint.")

        if stopper is None:
            stopper_dict: Mapping[str, Any] = dict()
        else:
            stopper_dict = stopper.get_summary_dict()

        # Only if a cuda device is available, the random state is accessed
        if torch.cuda.is_available():
            torch_cuda_random_state = torch.cuda.get_rng_state()
        else:
            torch_cuda_random_state = None

        if best_epoch_model_checkpoint_file_path is not None:
            best_epoch_model_checkpoint = torch.load(best_epoch_model_checkpoint_file_path)
        else:
            best_epoch_model_checkpoint = None

        if self.lr_scheduler is None:
            lr_scheduler_state_dict = None
        else:
            lr_scheduler_state_dict = self.lr_scheduler.state_dict()

        relation_to_id_dict = None
        entity_to_id_dict = None
        if triples_factory is not None and isinstance(triples_factory, TriplesFactory):
            relation_to_id_dict = triples_factory.relation_to_id
            entity_to_id_dict = triples_factory.entity_to_id

        torch.save(
            {
                'epoch': self._epoch,
                'loss': self.losses_per_epochs,
                'model_state_dict': self.model.state_dict(),
                'optimizer_state_dict': self.optimizer.state_dict(),
                'lr_scheduler_state_dict': lr_scheduler_state_dict,
                'checksum': self.checksum,
                'random_seed': self.model._random_seed,
                'stopper_dict': stopper_dict,
                'random_state': random.getstate(),
                'np_random_state': np.random.get_state(),
                'torch_random_state': torch.random.get_rng_state(),
                'torch_cuda_random_state': torch_cuda_random_state,
                # This is an entire checkpoint for the optional best model when using early stopping
                'best_epoch_model_checkpoint': best_epoch_model_checkpoint,
                # Saving triples factory related states
                'relation_to_id_dict': relation_to_id_dict,
                'entity_to_id_dict': entity_to_id_dict,
            },
            path,
            pickle_protocol=pickle.HIGHEST_PROTOCOL,
        )
        logger.info(f"=> Saved checkpoint after having finished epoch {self._epoch}.")

    def _load_state(
        self,
        path: Union[str, pathlib.Path],
        triples_factory: Optional[CoreTriplesFactory] = None,
    ) -> Tuple[Optional[pathlib.Path], Optional[int]]:
        """Load the state of the training loop from a checkpoint.

        :param path:
            Path of the file where to load the state from.
        :param triples_factory:
            The triples factory being used in the current training loop. This is being used to check whether the
            entity and relation to id mappings from the checkpoint match those provided by the current triples
            factory.

        :return:
            Temporary file path of the best epoch model and the best epoch when using early stoppers, None otherwise.

        :raises CheckpointMismatchError:
            If the given checkpoint file has a non-matching checksum, i.e. it was saved with a different configuration.
        """
        if self.optimizer is None:
            raise ValueError

        logger.info(f"=> loading checkpoint '{path}'")
        checkpoint = torch.load(path)
        if checkpoint['checksum'] != self.checksum:
            raise CheckpointMismatchError(
                f"The checkpoint file '{path}' that was provided already exists, but seems to be "
                f"from a different training loop setup.",
            )
        # Cuda requires its own random state, which can only be set when a cuda device is available
        torch_cuda_random_state = checkpoint['torch_cuda_random_state']
        if torch_cuda_random_state is not None and torch.cuda.is_available():
            torch.cuda.set_rng_state(torch_cuda_random_state)
        elif torch_cuda_random_state is not None and not torch.cuda.is_available():
            logger.warning(
                "You're currently trying to resume the training loop on a CPU from a checkpoint that was saved "
                "with a GPU. Therefore, the random state for the CUDA devices can't be set and results may not "
                "be deterministic.",
            )
        elif torch_cuda_random_state is None and torch.cuda.is_available():
            logger.warning(
                "You're currently trying to resume the training loop on a GPU from a checkpoint that was saved "
                "without a GPU. Therefore, the random state for the CUDA devices won't be set and results may not "
                "be deterministic.",
            )

        # If the checkpoint was saved with a best epoch model from the early stopper, this model has to be retrieved
        best_epoch_model_file_path = None
        best_epoch = None
        if checkpoint.get('best_epoch_model_checkpoint'):
            best_epoch_model_file_path = pathlib.Path(NamedTemporaryFile().name)
            best_epoch = checkpoint['best_epoch_model_checkpoint']['epoch']
            torch.save(
                checkpoint['best_epoch_model_checkpoint'],
                best_epoch_model_file_path,
                pickle_protocol=pickle.HIGHEST_PROTOCOL,
            )

        # Check whether the triples factory mappings match those from the checkpoints
        relation_to_id_dict = checkpoint.get('relation_to_id_dict')
        entity_to_id_dict = checkpoint.get('entity_to_id_dict')
        if (
            relation_to_id_dict is not None
            and entity_to_id_dict is not None
            and triples_factory is not None
            and isinstance(triples_factory, TriplesFactory)
        ):
            if relation_to_id_dict != triples_factory.relation_to_id:
                logger.warning(
                    'The model provided by the checkpoint was trained on different relation_to_id mappings than the '
                    'ones provided by the current triples factory. This will most likely render the current learning '
                    'state of your model useless. This is usually caused by using a completely different dataset '
                    'or sampling a sub-dataset from a bigger dataset before handing it to the PyKEEN triples factory.',
                )
            if entity_to_id_dict != triples_factory.entity_to_id:
                logger.warning(
                    'The model provided by the checkpoint was trained on different entity_to_id mappings than the '
                    'ones provided by the current triples factory. This will most likely render the current learning '
                    'state of your model useless. This is usually caused by using a completely different dataset '
                    'or sampling a sub-dataset from a bigger dataset before handing it to the PyKEEN triples factory.',
                )

        self._epoch = checkpoint['epoch']
        self.losses_per_epochs = checkpoint['loss']
        self.model.load_state_dict(checkpoint['model_state_dict'])
        self.optimizer.load_state_dict(checkpoint['optimizer_state_dict'])
        if self.lr_scheduler is not None:
            self.lr_scheduler.load_state_dict(checkpoint['lr_scheduler_state_dict'])
        random.setstate(checkpoint['random_state'])
        np.random.set_state(checkpoint['np_random_state'])
        torch.random.set_rng_state(checkpoint['torch_random_state'])
        logger.info(f"=> loaded checkpoint '{path}' stopped after having finished epoch {checkpoint['epoch']}")

<<<<<<< HEAD

class AcceleratedTrainingLoop(TrainingLoop, ABC):
    """A distributed version of :class:`TrainingLoop` enabled by the :class:`accelerate.Accelerator`."""

    def __init__(self, **kwargs) -> None:
        try:
            import accelerate
        except ImportError:
            raise ImportError(
                'Need to install `accelerate` to use the accelerated training loop. '
                'Do this with: \n\n\t`pip install accelerate`',
            )
        super().__init__(**kwargs)
        self.accelerator = accelerate.Accelerator()

    @property
    def device(self):  # noqa: D401
        """The device used by the model."""
        return self.accelerator.device

    def _prepare_training(self, data: DataLoader) -> DataLoader:
        # Accelerate-specific initialization of the model, optimizer, and data loader
        self.model, self.optimizer, data = self.accelerator.prepare(
            self.model,
            self.optimizer,
            data,
        )

        # torch DDP wraps the model into torch.DistributedDataParallel, hence our model functions are not available
        # fix that by explicitly call the module of DDP which is our model
        self.model = self.model.module
        
        return data

    def _loss_backward(self, loss):
        self.accelerator.backward(loss)

    def _train(self, **kwargs):
        # If the accelerator is running, it makes several processes. If it's not the main one,
        # intercept the kwargs for _train() to force turning off the tqdm logging per batch
        if not self.accelerator.is_local_main_process:
            kwargs['use_tqdm_batch'] = False
        return super()._train(**kwargs)
=======
        return best_epoch_model_file_path, best_epoch
>>>>>>> 8378e352
<|MERGE_RESOLUTION|>--- conflicted
+++ resolved
@@ -1227,8 +1227,8 @@
         np.random.set_state(checkpoint['np_random_state'])
         torch.random.set_rng_state(checkpoint['torch_random_state'])
         logger.info(f"=> loaded checkpoint '{path}' stopped after having finished epoch {checkpoint['epoch']}")
-
-<<<<<<< HEAD
+        return best_epoch_model_file_path, best_epoch
+
 
 class AcceleratedTrainingLoop(TrainingLoop, ABC):
     """A distributed version of :class:`TrainingLoop` enabled by the :class:`accelerate.Accelerator`."""
@@ -1271,7 +1271,4 @@
         # intercept the kwargs for _train() to force turning off the tqdm logging per batch
         if not self.accelerator.is_local_main_process:
             kwargs['use_tqdm_batch'] = False
-        return super()._train(**kwargs)
-=======
-        return best_epoch_model_file_path, best_epoch
->>>>>>> 8378e352
+        return super()._train(**kwargs)