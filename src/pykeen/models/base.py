# -*- coding: utf-8 -*-

"""Base module for all KGE models."""

from __future__ import annotations

import functools
import inspect
import logging
import os
import pickle
import warnings
from abc import ABC, abstractmethod
<<<<<<< HEAD
from collections import defaultdict
from typing import Any, ClassVar, Collection, Iterable, Mapping, Optional, Sequence, Tuple, Type, Union
=======
from typing import Any, ClassVar, Iterable, Mapping, Optional, Sequence, Type, Union
>>>>>>> c84081ca

import pandas as pd
import torch
from class_resolver import HintOrType, OptionalKwargs
from docdata import parse_docdata
from torch import nn

from .inverse import RelationInverter, relation_inverter_resolver
from ..losses import Loss, MarginRankingLoss, loss_resolver
<<<<<<< HEAD
from ..nn import Embedding, EmbeddingSpecification, RepresentationModule
=======
from ..nn.representation import Representation, build_representation
>>>>>>> c84081ca
from ..regularizers import NoRegularizer, Regularizer
from ..triples import KGInfo, relation_inverter
from ..typing import LABEL_HEAD, LABEL_RELATION, LABEL_TAIL, InductiveMode, MappedTriples, ScorePack, Target
from ..utils import NoRandomSeedNecessary, extend_batch, get_preferred_device, set_random_seed

__all__ = [
    "Model",
    "_OldAbstractModel",
    "EntityRelationEmbeddingModel",
]

logger = logging.getLogger(__name__)


<<<<<<< HEAD
def _resolve_num(
    triples_factory: Optional[CoreTriplesFactory],
    num_entities: Optional[int],
    num_relations: Optional[int],
) -> Tuple[int, int]:
    if triples_factory is None:
        if num_entities is None or num_relations is None:
            raise ValueError("If no triples factory is provided, num_entities and num_relations must be provided.")
    else:
        num_entities = num_entities or triples_factory.num_entities
        if num_entities != triples_factory.num_entities:
            raise ValueError(
                f"Inconsistent number of entities between {triples_factory} and num_entities={num_entities}",
            )
        num_relations = num_relations or triples_factory.num_relations
        if num_relations != triples_factory.num_relations:
            raise ValueError(
                f"Inconsistent number of relations between {triples_factory} and num_relations={num_relations}",
            )
    return num_entities, num_relations


class DeviceResolutionError(ValueError):
    """An error in the resolution of a model's device."""


class AmbiguousDeviceError(DeviceResolutionError):
    """An error raised if there is ambiguity in device resolution."""

    def __init__(self, module: nn.Module) -> None:
        """Initialize the error."""
        _info = defaultdict(list)
        for name, tensor in itertools.chain(module.named_parameters(), module.named_buffers()):
            _info[tensor.data.device].append(name)
        info = {device: sorted(tensor_names) for device, tensor_names in _info.items()}
        super().__init__(f"Ambiguous device! Found: {list(info.keys())}\n\n{info}")



=======
>>>>>>> c84081ca
class Model(nn.Module, ABC):
    """A base module for KGE models.

    Subclasses of :class:`Model` can decide however they want on how to store entities' and
    relations' representations, how they want to be looked up, and how they should
    be scored. The :class:`OModel` provides a commonly used interface for models storing entity
    and relation representations in the form of :class:`pykeen.nn.Embedding`.
    """

    #: The default strategy for optimizing the model's hyper-parameters
    hpo_default: ClassVar[Mapping[str, Any]]

    _random_seed: Optional[int]

    #: The default loss function class
    loss_default: ClassVar[Type[Loss]] = MarginRankingLoss
    #: The default parameters for the default loss function class
    loss_default_kwargs: ClassVar[Optional[Mapping[str, Any]]] = dict(margin=1.0, reduction="mean")
    #: The instance of the loss
    loss: Loss

    #: the number of entities
    num_entities: int

    #: the number of relations
    num_relations: int

    #: whether to use inverse relations
    use_inverse_relations: bool
    relation_inverter: RelationInverter

    can_slice_h: ClassVar[bool]
    can_slice_r: ClassVar[bool]
    can_slice_t: ClassVar[bool]

    def __init__(
        self,
        *,
<<<<<<< HEAD
        num_entities: int,
        num_relations: int,
=======
        triples_factory: KGInfo,
>>>>>>> c84081ca
        loss: HintOrType[Loss] = None,
        loss_kwargs: Optional[Mapping[str, Any]] = None,
        predict_with_sigmoid: bool = False,
        random_seed: Optional[int] = None,
        use_inverse_relations: bool = False,
    ) -> None:
        """
        Initialize the module.

        :param num_entities:
            the number of entities
        :param num_relations:
            the number of relations.
        :param loss:
            The loss to use. If None is given, use the loss default specific to the model subclass.
        :param predict_with_sigmoid:
            Whether to apply sigmoid onto the scores when predicting scores. Applying sigmoid at prediction time may
            lead to exactly equal scores for certain triples with very high, or very low score. When not trained with
            applying sigmoid (or using BCEWithLogitsLoss), the scores are not calibrated to perform well with sigmoid.
        :param random_seed:
            A random seed to use for initialising the model's weights. **Should** be set when aiming at reproducibility.
        :param use_inverse_relations:
            whether to use the inverse relations modelling technique
        """
        super().__init__()

        # Random seeds have to set before the embeddings are initialized
        if random_seed is None:
            logger.warning("No random seed is specified. This may lead to non-reproducible results.")
            self._random_seed = None
        elif random_seed is not NoRandomSeedNecessary:
            set_random_seed(random_seed)
            self._random_seed = random_seed

        # Loss
        if loss is None:
            self.loss = self.loss_default(**(self.loss_default_kwargs or {}))
        else:
            self.loss = loss_resolver.make(loss, pos_kwargs=loss_kwargs)

        self.num_entities = num_entities
        self.num_relations = num_relations
        self.use_inverse_relations = use_inverse_relations
        self.relation_inverter = relation_inverter_resolver.make(num_relations=num_relations)

        """
        When predict_with_sigmoid is set to True, the sigmoid function is applied to the logits during evaluation and
        also for predictions after training, but has no effect on the training.
        """
        self.predict_with_sigmoid = predict_with_sigmoid

    @property
    def effective_num_relations(self) -> int:
        """Return the effective number of relations, i.e., including inverse relations."""
        if self.use_inverse_relations:
            return 2 * self.num_relations
        return self.num_relations

    def __init_subclass__(cls, **kwargs):
        """Initialize the subclass.

        This checks for all subclasses if they are tagged with :class:`abc.ABC` with :func:`inspect.isabstract`.
        All non-abstract deriving models should have citation information. Subclasses can further override
        ``__init_subclass__``, but need to remember to call ``super().__init_subclass__`` as well so this
        gets run.
        """
        if not inspect.isabstract(cls):
            parse_docdata(cls)

    @property
    def device(self) -> torch.device:
        """Return the model's device."""
        return get_preferred_device(self, allow_ambiguity=False)

    def reset_parameters_(self):  # noqa: D401
        """Reset all parameters of the model and enforce model constraints."""
        self._reset_parameters_()
        # TODO: why do we need to empty the cache?
        torch.cuda.empty_cache()
        self.post_parameter_update()
        return self

    """Base methods"""

    def post_forward_pass(self):
        """Run after calculating the forward loss."""

    def _free_graph_and_cache(self):
        """Run to free the graph and cache."""

    """Abstract methods"""

    @abstractmethod
    def _reset_parameters_(self):  # noqa: D401
        """Reset all parameters of the model in-place."""

    @abstractmethod
    def _get_entity_len(self, *, mode: Optional[InductiveMode]) -> Optional[int]:
        """Get the number of entities depending on the mode parameters."""

    def post_parameter_update(self) -> None:
        """Has to be called after each parameter update."""

    """Abstract methods - Scoring"""

    @abstractmethod
    def score_hrt(self, hrt_batch: torch.LongTensor, *, mode: Optional[InductiveMode] = None) -> torch.FloatTensor:
        """Forward pass.

        This method takes head, relation and tail of each triple and calculates the corresponding score.

        :param hrt_batch: shape: (batch_size, 3), dtype: long
            The indices of (head, relation, tail) triples.
        :param mode:
            The pass mode, which is None in the transductive setting and one of "training",
            "validation", or "testing" in the inductive setting.

        :return: shape: (batch_size, 1), dtype: float
            The score for each triple.
        """

    @abstractmethod
    def score_t(
        self, hr_batch: torch.LongTensor, *, slice_size: Optional[int] = None, mode: Optional[InductiveMode] = None
    ) -> torch.FloatTensor:
        """Forward pass using right side (tail) prediction.

        This method calculates the score for all possible tails for each (head, relation) pair.

        :param hr_batch: shape: (batch_size, 2), dtype: long
            The indices of (head, relation) pairs.
        :param slice_size: >0
            The divisor for the scoring function when using slicing.
        :param mode:
            The pass mode, which is None in the transductive setting and one of "training",
            "validation", or "testing" in the inductive setting.

        :return: shape: (batch_size, num_entities), dtype: float
            For each h-r pair, the scores for all possible tails.
        """

    @abstractmethod
    def score_r(
        self, ht_batch: torch.LongTensor, *, slice_size: Optional[int] = None, mode: Optional[InductiveMode] = None
    ) -> torch.FloatTensor:
        """Forward pass using middle (relation) prediction.

        This method calculates the score for all possible relations for each (head, tail) pair.

        :param ht_batch: shape: (batch_size, 2), dtype: long
            The indices of (head, tail) pairs.
        :param slice_size: >0
            The divisor for the scoring function when using slicing.
        :param mode:
            The pass mode, which is None in the transductive setting and one of "training",
            "validation", or "testing" in the inductive setting.

        :return: shape: (batch_size, num_relations), dtype: float
            For each h-t pair, the scores for all possible relations.
        """
        # TODO: this currently compute (batch_size, num_relations) instead,
        # i.e., scores for normal and inverse relations

    @abstractmethod
    def score_h(
        self, rt_batch: torch.LongTensor, *, slice_size: Optional[int] = None, mode: Optional[InductiveMode] = None
    ) -> torch.FloatTensor:
        """Forward pass using left side (head) prediction.

        This method calculates the score for all possible heads for each (relation, tail) pair.

        :param rt_batch: shape: (batch_size, 2), dtype: long
            The indices of (relation, tail) pairs.
        :param slice_size: >0
            The divisor for the scoring function when using slicing.
        :param mode:
            The pass mode, which is None in the transductive setting and one of "training",
            "validation", or "testing" in the inductive setting.

        :return: shape: (batch_size, num_entities), dtype: float
            For each r-t pair, the scores for all possible heads.
        """

    @abstractmethod
    def collect_regularization_term(self) -> torch.FloatTensor:
        """Get the regularization term for the loss function."""

    """Concrete methods"""

    def get_grad_params(self) -> Iterable[nn.Parameter]:
        """Get the parameters that require gradients."""
        # TODO: Why do we need that? The optimizer takes care of filtering the parameters.
        return filter(lambda p: p.requires_grad, self.parameters())

    @property
    def num_parameter_bytes(self) -> int:
        """Calculate the number of bytes used for all parameters of the model."""
        return sum(param.numel() * param.element_size() for param in self.parameters(recurse=True))

    @property
    def num_parameters(self) -> int:
        """Calculate the number of parameters of the model."""
        return sum(param.numel() for param in self.parameters(recurse=True))

    def save_state(self, path: Union[str, os.PathLike]) -> None:
        """Save the state of the model.

        :param path:
            Path of the file where to store the state in.
        """
        torch.save(self.state_dict(), path, pickle_protocol=pickle.HIGHEST_PROTOCOL)

    def load_state(self, path: Union[str, os.PathLike]) -> None:
        """Load the state of the model.

        :param path:
            Path of the file where to load the state from.
        """
        self.load_state_dict(torch.load(path, map_location=self.device))

    """Extended scoring methods"""

    def _prepare_batch(
        self,
        batch: Optional[torch.LongTensor],
        index_relation: int,
        invert_relation: bool,
    ) -> torch.LongTensor:
        if invert_relation and not self.use_inverse_relations:
            raise ValueError("Can only invert relations if use_inverse_relations is set to True")

        # TODO: with the current default inversion, we have to materialize the relation IDs
        if self.use_inverse_relations and batch is None:
            batch = torch.arange(self.num_relations, device=self.device)

        if batch is None:
            return None

        # send to device
        batch = batch.to(self.device)

        # map relation
        return self.relation_inverter.map(batch=batch, index=index_relation, invert=invert_relation)

    def score_hrt_extended(
        self,
        hrt_batch: torch.LongTensor,
        invert_relation: bool = False,
    ) -> torch.FloatTensor:
        """Forward pass.

        This method takes head, relation and tail of each triple and calculates the corresponding score.

        :param hrt_batch: shape: (batch_size, 3), dtype: long
            The indices of (head, relation, tail) triples.
        :param invert_relation:
            whether to invert the relation. If True, the model has to have enabled `use_inverse_relations`.

        :return: shape: (batch_size, 1), dtype: float
            The score for each triple.
        """
        return self.score_hrt(
            hrt_batch=self._prepare_batch(
                batch=hrt_batch,
                index_relation=1,
                invert_relation=invert_relation,
            ),
        )

    def score_h_extended(
        self,
        rt_batch: torch.LongTensor,
        slice_size: Optional[int] = None,
        invert_relation: bool = False,
    ) -> torch.FloatTensor:
        """Forward pass using left side (head) prediction.

        This method calculates the score for all possible heads for each (relation, tail) pair.

        :param rt_batch: shape: (batch_size, 2), dtype: long
            The indices of (relation, tail) pairs.
        :param slice_size: >0
            The divisor for the scoring function when using slicing.
        :param invert_relation:
            whether to invert the relation. If True, the model has to have enabled `use_inverse_relations`.

        :return: shape: (batch_size, num_entities), dtype: float
            For each r-t pair, the scores for all possible heads.
        """
        return self.score_h(
            rt_batch=self._prepare_batch(
                batch=rt_batch,
                index_relation=0,
                invert_relation=invert_relation,
            ),
            slice_size=slice_size,
        )

    def score_r_extended(
        self,
        ht_batch: torch.LongTensor,
        slice_size: Optional[int] = None,
        invert_relation: bool = False,
    ) -> torch.FloatTensor:
        """Forward pass using middle (relation) prediction.

        This method calculates the score for all possible relations for each (head, tail) pair.

        :param ht_batch: shape: (batch_size, 2), dtype: long
            The indices of (head, tail) pairs.
        :param slice_size: >0
            The divisor for the scoring function when using slicing.
        :param invert_relation:
            whether to invert the relation. If True, the model has to have enabled `use_inverse_relations`.

        :return: shape: (batch_size, num_relations), dtype: float
            For each h-t pair, the scores for all possible relations.
        """
        if invert_relation:
            raise NotImplementedError
        return self.score_r(ht_batch=ht_batch, slice_size=slice_size)

    def score_t_extended(
        self,
        hr_batch: torch.LongTensor,
        slice_size: Optional[int] = None,
        invert_relation: bool = False,
    ) -> torch.FloatTensor:
        """Forward pass using right side (tail) prediction.

        This method calculates the score for all possible tails for each (head, relation) pair.

        :param hr_batch: shape: (batch_size, 2), dtype: long
            The indices of (head, relation) pairs.
        :param slice_size: >0
            The divisor for the scoring function when using slicing.
        :param invert_relation:
            whether to invert the relation. If True, the model has to have enabled `use_inverse_relations`.

        :return: shape: (batch_size, num_entities), dtype: float
            For each h-r pair, the scores for all possible tails.
        """
        return self.score_t(
            hr_batch=self._prepare_batch(
                batch=hr_batch,
                index_relation=1,
                invert_relation=invert_relation,
            ),
            slice_size=slice_size,
        )

    """Prediction methods"""

    def predict_hrt(self, hrt_batch: torch.LongTensor, *, mode: Optional[InductiveMode] = None) -> torch.FloatTensor:
        """Calculate the scores for triples.

        This method takes head, relation and tail of each triple and calculates the corresponding score.

        Additionally, the model is set to evaluation mode.

        :param hrt_batch: shape: (number of triples, 3), dtype: long
            The indices of (head, relation, tail) triples.
        :param mode:
            The pass mode. Is None for transductive and "training" / "validation" / "testing" in inductive.

        :return: shape: (number of triples, 1), dtype: float
            The score for each triple.
        """
        self.eval()  # Enforce evaluation mode
        scores = self.score_hrt_extended(hrt_batch=hrt_batch, mode=mode)
        if self.predict_with_sigmoid:
            scores = torch.sigmoid(scores)
        return scores

    def predict_h(
        self, rt_batch: torch.LongTensor, *, slice_size: Optional[int] = None, mode: Optional[InductiveMode] = None
    ) -> torch.FloatTensor:
        """Forward pass using left side (head) prediction for obtaining scores of all possible heads.

        This method calculates the score for all possible heads for each (relation, tail) pair.

        .. note::

            If the model has been trained with inverse relations, the task of predicting
            the head entities becomes the task of predicting the tail entities of the
            inverse triples, i.e., $f(*,r,t)$ is predicted by means of $f(t,r_{inv},*)$.

        Additionally, the model is set to evaluation mode.

        :param rt_batch: shape: (batch_size, 2), dtype: long
            The indices of (relation, tail) pairs.
        :param slice_size: >0
            The divisor for the scoring function when using slicing.
        :param mode:
            The pass mode. Is None for transductive and "training" / "validation" / "testing" in inductive.

        :return: shape: (batch_size, num_entities), dtype: float
            For each r-t pair, the scores for all possible heads.
        """
        self.eval()  # Enforce evaluation mode
        if self.use_inverse_relations:
            scores = self.score_t_extended(hr_batch=rt_batch.flip(1), slice_size=slice_size, mode=mode, invert_relation=True)
        else:
            scores = self.score_h_extended(rt_batch=rt_batch, slice_size=slice_sizemode=mode)
        if self.predict_with_sigmoid:
            scores = torch.sigmoid(scores)
        return scores

    def predict_t(
        self,
        hr_batch: torch.LongTensor,
        *,
        slice_size: Optional[int] = None,
        mode: Optional[InductiveMode] = None,
    ) -> torch.FloatTensor:
        """Forward pass using right side (tail) prediction for obtaining scores of all possible tails.

        This method calculates the score for all possible tails for each (head, relation) pair.

        Additionally, the model is set to evaluation mode.

        :param hr_batch: shape: (batch_size, 2), dtype: long
            The indices of (head, relation) pairs.
        :param slice_size: >0
            The divisor for the scoring function when using slicing.
        :param mode:
            The pass mode. Is None for transductive and "training" / "validation" / "testing" in inductive.

        :return: shape: (batch_size, num_entities), dtype: float
            For each h-r pair, the scores for all possible tails.

        .. note::

            We only expect the right side-predictions, i.e., $(h,r,*)$ to change its
            default behavior when the model has been trained with inverse relations
            (mainly because of the behavior of the LCWA training approach). This is why
            the :func:`predict_h` has different behavior depending on
            if inverse triples were used in training, and why this function has the same
            behavior regardless of the use of inverse triples.
        """
        self.eval()  # Enforce evaluation mode
        scores = self.score_t_extended(hr_batch, slice_size=slice_size, mode=mode)
        if self.predict_with_sigmoid:
            scores = torch.sigmoid(scores)
        return scores

    def predict_r(
        self,
        ht_batch: torch.LongTensor,
        *,
        slice_size: Optional[int] = None,
        mode: Optional[InductiveMode] = None,
    ) -> torch.FloatTensor:
        """Forward pass using middle (relation) prediction for obtaining scores of all possible relations.

        This method calculates the score for all possible relations for each (head, tail) pair.

        Additionally, the model is set to evaluation mode.

        :param ht_batch: shape: (batch_size, 2), dtype: long
            The indices of (head, tail) pairs.
        :param slice_size: >0
            The divisor for the scoring function when using slicing.
        :param mode:
            The pass mode. Is None for transductive and "training" / "validation" / "testing" in inductive.

        :return: shape: (batch_size, num_real_relations), dtype: float
            For each h-t pair, the scores for all possible relations.
        """
        self.eval()  # Enforce evaluation mode
        scores = self.score_r_extended(ht_batch.to(self.device), slice_size=slice_size, mode=mode)
        if self.predict_with_sigmoid:
            scores = torch.sigmoid(scores)
        return scores

    def predict(
        self,
        hrt_batch: MappedTriples,
        target: Target,
        *,
        slice_size: Optional[int] = None,
        mode: Optional[InductiveMode],
    ) -> torch.FloatTensor:
        """Predict scores for the given target."""
        if target == LABEL_TAIL:
            return self.predict_t(hrt_batch[:, 0:2], slice_size=slice_size, mode=mode)

        if target == LABEL_RELATION:
            return self.predict_r(hrt_batch[:, [0, 2]], slice_size=slice_size, mode=mode)

        if target == LABEL_HEAD:
            return self.predict_h(hrt_batch[:, 1:3], slice_size=slice_size, mode=mode)

        raise ValueError(f"Unknown target={target}")

    def get_all_prediction_df(
        self,
        *,
        k: Optional[int] = None,
        batch_size: int = 1,
        **kwargs,
    ) -> Union[ScorePack, pd.DataFrame]:
        """Compute scores for all triples, optionally returning only the k highest scoring.

        .. note:: This operation is computationally very expensive for reasonably-sized knowledge graphs.
        .. warning:: Setting k=None may lead to huge memory requirements.

        :param k:
            The number of triples to return. Set to None, to keep all.
        :param batch_size:
            The batch size to use for calculating scores.
        :param kwargs: Additional kwargs to pass to :func:`pykeen.models.predict.get_all_prediction_df`.
        :return: shape: (k, 3)
            A tensor containing the k highest scoring triples, or all possible triples if k=None.
        """
        from .predict import get_all_prediction_df

        warnings.warn("Use pykeen.models.predict.get_all_prediction_df", DeprecationWarning)
        return get_all_prediction_df(model=self, k=k, batch_size=batch_size, **kwargs)

    def get_head_prediction_df(
        self,
        relation_label: str,
        tail_label: str,
        **kwargs,
    ) -> pd.DataFrame:
        """Predict heads for the given relation and tail (given by label).

        :param relation_label: The string label for the relation
        :param tail_label: The string label for the tail entity
        :param kwargs: Keyword arguments passed to :func:`pykeen.models.predict.get_head_prediction_df`

        The following example shows that after you train a model on the Nations dataset,
        you can score all entities w.r.t a given relation and tail entity.

        >>> from pykeen.pipeline import pipeline
        >>> result = pipeline(
        ...     dataset='Nations',
        ...     model='RotatE',
        ... )
        >>> df = result.model.get_head_prediction_df('accusation', 'brazil', triples_factory=result.training)
        """
        from .predict import get_head_prediction_df

        warnings.warn("Use pykeen.models.predict.get_head_prediction_df", DeprecationWarning)
        return get_head_prediction_df(self, relation_label=relation_label, tail_label=tail_label, **kwargs)

    def get_relation_prediction_df(
        self,
        head_label: str,
        tail_label: str,
        **kwargs,
    ) -> pd.DataFrame:
        """Predict relations for the given head and tail (given by label).

        :param head_label: The string label for the head entity
        :param tail_label: The string label for the tail entity
        :param kwargs: Keyword arguments passed to :func:`pykeen.models.predict.get_relation_prediction_df`
        """
        from .predict import get_relation_prediction_df

        warnings.warn("Use pykeen.models.predict.get_relation_prediction_df", DeprecationWarning)
        return get_relation_prediction_df(self, head_label=head_label, tail_label=tail_label, **kwargs)

    def get_tail_prediction_df(
        self,
        head_label: str,
        relation_label: str,
        **kwargs,
    ) -> pd.DataFrame:
        """Predict tails for the given head and relation (given by label).

        :param head_label: The string label for the head entity
        :param relation_label: The string label for the relation
        :param kwargs: Keyword arguments passed to :func:`pykeen.models.predict.get_tail_prediction_df`

        The following example shows that after you train a model on the Nations dataset,
        you can score all entities w.r.t a given head entity and relation.

        >>> from pykeen.pipeline import pipeline
        >>> result = pipeline(
        ...     dataset='Nations',
        ...     model='RotatE',
        ... )
        >>> df = result.model.get_tail_prediction_df('brazil', 'accusation', triples_factory=result.training)
        """
        from .predict import get_tail_prediction_df

        warnings.warn("Use pykeen.models.predict.get_tail_prediction_df", DeprecationWarning)
        return get_tail_prediction_df(self, head_label=head_label, relation_label=relation_label, **kwargs)

    """Inverse scoring"""

    def score_hrt_inverse(self, hrt_batch: torch.LongTensor, *, mode: Optional[InductiveMode]) -> torch.FloatTensor:
        r"""Score triples based on inverse triples, i.e., compute $f(h,r,t)$ based on $f(t,r_{inv},h)$.

        When training with inverse relations, the model produces two (different) scores for a triple $(h,r,t) \in K$.
        The forward score is calculated from $f(h,r,t)$ and the inverse score is calculated from $f(t,r_{inv},h)$.
        This function enables users to inspect the scores obtained by using the corresponding inverse triples.
        """
        return self.score_hrt_extended(hrt_batch=hrt_batch.flip(1), mode=mode, invert_relation=True)


    def score_t_inverse(
        self, hr_batch: torch.LongTensor, *, slice_size: Optional[int] = None, mode: Optional[InductiveMode]
    ):
        """Score all tails for a batch of (h,r)-pairs using the head predictions for the inverses $(*,r_{inv},h)$."""
        return self.score_h_extended(rt_batch=hr_batch.flip(1), slice_size=slice_size, mode=mode, invert_relation=True)

    def score_h_inverse(
        self, rt_batch: torch.LongTensor, *, slice_size: Optional[int] = None, mode: Optional[InductiveMode]
    ):
        """Score all heads for a batch of (r,t)-pairs using the tail predictions for the inverses $(t,r_{inv},*)$."""
        return self.score_t_extended(hr_batch=rt_batch.flip(1), slice_size=slice_size, mode=mode, invert_relation=True)


class _OldAbstractModel(Model, ABC, autoreset=False):
    """A base module for PyKEEN 1.0-style KGE models."""

    #: The default regularizer class
    regularizer_default: ClassVar[Optional[Type[Regularizer]]] = None
    #: The default parameters for the default regularizer class
    regularizer_default_kwargs: ClassVar[Optional[Mapping[str, Any]]] = None
    #: The instance of the regularizer
    regularizer: Regularizer  # type: ignore

    can_slice_h = False
    can_slice_r = False
    can_slice_t = False

    def __init__(
        self,
        *,
        triples_factory: KGInfo,
        regularizer: Optional[Regularizer] = None,
        **kwargs,
    ) -> None:
        """Initialize the module.

        :param triples_factory:
            The triples factory facilitates access to the dataset.
        :param regularizer:
            A regularizer to use for training.
        :param kwargs:
            additional keyword-based arguments passed to Model.__init__
        """
        super().__init__(
            num_entities=triples_factory.num_entities,
            num_relations=triples_factory.num_relations,
            **kwargs,
        )
        # Regularizer
        if regularizer is not None:
            self.regularizer = regularizer
        elif self.regularizer_default is not None:
            self.regularizer = self.regularizer_default(
                **(self.regularizer_default_kwargs or {}),
            )
        else:
            self.regularizer = NoRegularizer()

    def __init_subclass__(cls, autoreset: bool = True, **kwargs):  # noqa:D105
        super().__init_subclass__(**kwargs)
        if autoreset:
            _add_post_reset_parameters(cls)

    def _get_entity_len(self, mode: Optional[InductiveMode] = None) -> int:  # noqa:D105
        if mode is not None:
            raise ValueError
        return self.num_entities

    def post_parameter_update(self) -> None:
        """Has to be called after each parameter update."""
        self.regularizer.reset()

    def regularize_if_necessary(self, *tensors: torch.FloatTensor) -> None:
        """Update the regularizer's term given some tensors, if regularization is requested.

        :param tensors: The tensors that should be passed to the regularizer to update its term.
        """
        if self.training:
            self.regularizer.update(*tensors)

    def score_t(
        self, hr_batch: torch.LongTensor, *, slice_size: Optional[int] = None, mode: Optional[InductiveMode] = None
    ) -> torch.FloatTensor:
        """Forward pass using right side (tail) prediction.

        This method calculates the score for all possible tails for each (head, relation) pair.

        :param hr_batch: shape: (batch_size, 2), dtype: long
            The indices of (head, relation) pairs.
        :param slice_size: >0
            The divisor for the scoring function when using slicing.
        :param mode:
            The pass mode, which is None in the transductive setting and one of "training",
            "validation", or "testing" in the inductive setting.

        :return: shape: (batch_size, num_entities), dtype: float
            For each h-r pair, the scores for all possible tails.
        """
        logger.warning(
            "Calculations will fall back to using the score_hrt method, since this model does not have a specific "
            "score_t function. This might cause the calculations to take longer than necessary.",
        )
        # Extend the hr_batch such that each (h, r) pair is combined with all possible tails
        hrt_batch = extend_batch(batch=hr_batch, max_id=self.num_entities, dim=2)
        # Calculate the scores for each (h, r, t) triple using the generic interaction function
        expanded_scores = self.score_hrt(hrt_batch=hrt_batch, mode=mode)
        # Reshape the scores to match the pre-defined output shape of the score_t function.
        scores = expanded_scores.view(hr_batch.shape[0], -1)
        return scores

    def score_h(
        self, rt_batch: torch.LongTensor, *, slice_size: Optional[int] = None, mode: Optional[InductiveMode] = None
    ) -> torch.FloatTensor:
        """Forward pass using left side (head) prediction.

        This method calculates the score for all possible heads for each (relation, tail) pair.

        :param rt_batch: shape: (batch_size, 2), dtype: long
            The indices of (relation, tail) pairs.
        :param slice_size: >0
            The divisor for the scoring function when using slicing.
        :param mode:
            The pass mode, which is None in the transductive setting and one of "training",
            "validation", or "testing" in the inductive setting.

        :return: shape: (batch_size, num_entities), dtype: float
            For each r-t pair, the scores for all possible heads.
        """
        logger.warning(
            "Calculations will fall back to using the score_hrt method, since this model does not have a specific "
            "score_h function. This might cause the calculations to take longer than necessary.",
        )
        # Extend the rt_batch such that each (r, t) pair is combined with all possible heads
        hrt_batch = extend_batch(batch=rt_batch, max_id=self.num_entities, dim=0)
        # Calculate the scores for each (h, r, t) triple using the generic interaction function
        expanded_scores = self.score_hrt(hrt_batch=hrt_batch, mode=mode)
        # Reshape the scores to match the pre-defined output shape of the score_h function.
        scores = expanded_scores.view(rt_batch.shape[0], -1)
        return scores

    def score_r(
        self, ht_batch: torch.LongTensor, *, slice_size: Optional[int] = None, mode: Optional[InductiveMode] = None
    ) -> torch.FloatTensor:
        """Forward pass using middle (relation) prediction.

        This method calculates the score for all possible relations for each (head, tail) pair.

        :param ht_batch: shape: (batch_size, 2), dtype: long
            The indices of (head, tail) pairs.
        :param slice_size: >0
            The divisor for the scoring function when using slicing.
        :param mode:
            The pass mode, which is None in the transductive setting and one of "training",
            "validation", or "testing" in the inductive setting.

        :return: shape: (batch_size, num_relations), dtype: float
            For each h-t pair, the scores for all possible relations.
        """
        logger.warning(
            "Calculations will fall back to using the score_hrt method, since this model does not have a specific "
            "score_r function. This might cause the calculations to take longer than necessary.",
        )
        # Extend the ht_batch such that each (h, t) pair is combined with all possible relations
        hrt_batch = extend_batch(batch=ht_batch, max_id=self.num_relations, dim=1)
        # Calculate the scores for each (h, r, t) triple using the generic interaction function
        expanded_scores = self.score_hrt(hrt_batch=hrt_batch, mode=mode)
        # Reshape the scores to match the pre-defined output shape of the score_r function.
        scores = expanded_scores.view(ht_batch.shape[0], -1)
        return scores

    # docstr-coverage: inherited
    def collect_regularization_term(self) -> torch.FloatTensor:  # noqa: D102
        return self.regularizer.term

    def post_forward_pass(self):
        """Run after calculating the forward loss."""
        self.regularizer.reset()

    def _free_graph_and_cache(self):
        self.regularizer.reset()


class EntityRelationEmbeddingModel(_OldAbstractModel, ABC, autoreset=False):
    """A base module for KGE models that have different embeddings for entities and relations."""

    #: Primary embeddings for entities
    entity_embeddings: Representation

    #: Primary embeddings for relations
    relation_embeddings: Representation

    def __init__(
        self,
        *,
        triples_factory: KGInfo,
        entity_representations: HintOrType[Representation] = None,
        entity_representations_kwargs: OptionalKwargs = None,
        relation_representations: HintOrType[Representation] = None,
        relation_representations_kwargs: OptionalKwargs = None,
        **kwargs,
    ) -> None:
        """Initialize the entity embedding model.

        .. seealso:: Constructor of the base class :class:`pykeen.models.Model`
        """
        super().__init__(triples_factory=triples_factory, **kwargs)
        self.entity_embeddings = build_representation(
            max_id=triples_factory.num_entities,
            representation=entity_representations,
            representation_kwargs=entity_representations_kwargs,
        )
        self.relation_embeddings = build_representation(
            max_id=triples_factory.num_relations,
            representation=relation_representations,
            representation_kwargs=relation_representations_kwargs,
        )

    @property
    def embedding_dim(self) -> int:  # noqa:D401
        """The entity embedding dimension."""
        return self.entity_embeddings.embedding_dim

    @property
    def entity_representations(self) -> Sequence[Representation]:  # noqa:D401
        """The entity representations.

        This property provides forward compatibility with the new-style :class:`pykeen.models.ERModel`.
        """
        return [self.entity_embeddings]

    @property
    def relation_representations(self) -> Sequence[Representation]:  # noqa:D401
        """The relation representations.

        This property provides forward compatibility with the new-style :class:`pykeen.models.ERModel`.
        """
        return [self.relation_embeddings]

    # docstr-coverage: inherited
    def _reset_parameters_(self):  # noqa: D102
        self.entity_embeddings.reset_parameters()
        self.relation_embeddings.reset_parameters()

    # docstr-coverage: inherited
    def post_parameter_update(self) -> None:  # noqa: D102
        # make sure to call this first, to reset regularizer state!
        super().post_parameter_update()
        self.entity_embeddings.post_parameter_update()
        self.relation_embeddings.post_parameter_update()


def _add_post_reset_parameters(cls: Type[Model]) -> None:
    # The following lines add in a post-init hook to all subclasses
    # such that the reset_parameters_() function is run
    _original_init = cls.__init__

    @functools.wraps(_original_init)
    def _new_init(self, *args, **kwargs):
        _original_init(self, *args, **kwargs)
        self.reset_parameters_()

    # sorry mypy, but this kind of evil must be permitted.
    cls.__init__ = _new_init  # type: ignore<|MERGE_RESOLUTION|>--- conflicted
+++ resolved
@@ -11,12 +11,9 @@
 import pickle
 import warnings
 from abc import ABC, abstractmethod
-<<<<<<< HEAD
 from collections import defaultdict
 from typing import Any, ClassVar, Collection, Iterable, Mapping, Optional, Sequence, Tuple, Type, Union
-=======
 from typing import Any, ClassVar, Iterable, Mapping, Optional, Sequence, Type, Union
->>>>>>> c84081ca
 
 import pandas as pd
 import torch
@@ -26,11 +23,8 @@
 
 from .inverse import RelationInverter, relation_inverter_resolver
 from ..losses import Loss, MarginRankingLoss, loss_resolver
-<<<<<<< HEAD
 from ..nn import Embedding, EmbeddingSpecification, RepresentationModule
-=======
 from ..nn.representation import Representation, build_representation
->>>>>>> c84081ca
 from ..regularizers import NoRegularizer, Regularizer
 from ..triples import KGInfo, relation_inverter
 from ..typing import LABEL_HEAD, LABEL_RELATION, LABEL_TAIL, InductiveMode, MappedTriples, ScorePack, Target
@@ -45,48 +39,6 @@
 logger = logging.getLogger(__name__)
 
 
-<<<<<<< HEAD
-def _resolve_num(
-    triples_factory: Optional[CoreTriplesFactory],
-    num_entities: Optional[int],
-    num_relations: Optional[int],
-) -> Tuple[int, int]:
-    if triples_factory is None:
-        if num_entities is None or num_relations is None:
-            raise ValueError("If no triples factory is provided, num_entities and num_relations must be provided.")
-    else:
-        num_entities = num_entities or triples_factory.num_entities
-        if num_entities != triples_factory.num_entities:
-            raise ValueError(
-                f"Inconsistent number of entities between {triples_factory} and num_entities={num_entities}",
-            )
-        num_relations = num_relations or triples_factory.num_relations
-        if num_relations != triples_factory.num_relations:
-            raise ValueError(
-                f"Inconsistent number of relations between {triples_factory} and num_relations={num_relations}",
-            )
-    return num_entities, num_relations
-
-
-class DeviceResolutionError(ValueError):
-    """An error in the resolution of a model's device."""
-
-
-class AmbiguousDeviceError(DeviceResolutionError):
-    """An error raised if there is ambiguity in device resolution."""
-
-    def __init__(self, module: nn.Module) -> None:
-        """Initialize the error."""
-        _info = defaultdict(list)
-        for name, tensor in itertools.chain(module.named_parameters(), module.named_buffers()):
-            _info[tensor.data.device].append(name)
-        info = {device: sorted(tensor_names) for device, tensor_names in _info.items()}
-        super().__init__(f"Ambiguous device! Found: {list(info.keys())}\n\n{info}")
-
-
-
-=======
->>>>>>> c84081ca
 class Model(nn.Module, ABC):
     """A base module for KGE models.
 
@@ -125,12 +77,7 @@
     def __init__(
         self,
         *,
-<<<<<<< HEAD
-        num_entities: int,
-        num_relations: int,
-=======
         triples_factory: KGInfo,
->>>>>>> c84081ca
         loss: HintOrType[Loss] = None,
         loss_kwargs: Optional[Mapping[str, Any]] = None,
         predict_with_sigmoid: bool = False,
@@ -171,10 +118,10 @@
         else:
             self.loss = loss_resolver.make(loss, pos_kwargs=loss_kwargs)
 
-        self.num_entities = num_entities
-        self.num_relations = num_relations
+        self.num_entities = triples_factory.num_entities
+        self.num_relations = triples_factory.num_relations
         self.use_inverse_relations = use_inverse_relations
-        self.relation_inverter = relation_inverter_resolver.make(num_relations=num_relations)
+        self.relation_inverter = relation_inverter_resolver.make(num_relations=triples_factory.num_relations)
 
         """
         When predict_with_sigmoid is set to True, the sigmoid function is applied to the logits during evaluation and
