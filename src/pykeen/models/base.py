--- conflicted
+++ resolved
@@ -38,7 +38,6 @@
 logger = logging.getLogger(__name__)
 
 
-<<<<<<< HEAD
 def _resolve_num(
     triples_factory: Optional[CoreTriplesFactory],
     num_entities: Optional[int],
@@ -59,7 +58,8 @@
                 f"Inconsistent number of relations between {triples_factory} and num_relations={num_relations}",
             )
     return num_entities, num_relations
-=======
+
+
 class DeviceResolutionError(ValueError):
     """An error in the resolution of a model's device."""
 
@@ -74,7 +74,7 @@
             _info[tensor.data.device].append(name)
         info = {device: sorted(tensor_names) for device, tensor_names in _info.items()}
         super().__init__(f"Ambiguous device! Found: {list(info.keys())}\n\n{info}")
->>>>>>> 09f8b496
+
 
 
 class Model(nn.Module, ABC):
@@ -249,13 +249,10 @@
 
         :param hrt_batch: shape: (batch_size, 3), dtype: long
             The indices of (head, relation, tail) triples.
-<<<<<<< HEAD
-
-=======
         :param mode:
             The pass mode, which is None in the transductive setting and one of "training",
             "validation", or "testing" in the inductive setting.
->>>>>>> 09f8b496
+
         :return: shape: (batch_size, 1), dtype: float
             The score for each triple.
         """
@@ -503,11 +500,7 @@
             The score for each triple.
         """
         self.eval()  # Enforce evaluation mode
-<<<<<<< HEAD
-        scores = self.score_hrt_extended(hrt_batch=hrt_batch)
-=======
-        scores = self.score_hrt(self._prepare_batch(batch=hrt_batch, index_relation=1), mode=mode)
->>>>>>> 09f8b496
+        scores = self.score_hrt_extended(hrt_batch=hrt_batch, mode=mode)
         if self.predict_with_sigmoid:
             scores = torch.sigmoid(scores)
         return scores
@@ -538,18 +531,10 @@
             For each r-t pair, the scores for all possible heads.
         """
         self.eval()  # Enforce evaluation mode
-<<<<<<< HEAD
         if self.use_inverse_relations:
-            scores = self.score_t_extended(hr_batch=rt_batch.flip(1), slice_size=slice_size, invert_relation=True)
+            scores = self.score_t_extended(hr_batch=rt_batch.flip(1), slice_size=slice_size, mode=mode, invert_relation=True)
         else:
-            scores = self.score_h_extended(rt_batch=rt_batch, slice_size=slice_size)
-=======
-        rt_batch = self._prepare_batch(batch=rt_batch, index_relation=0)
-        if self.use_inverse_triples:
-            scores = self.score_h_inverse(rt_batch=rt_batch, slice_size=slice_size, mode=mode)
-        else:
-            scores = self.score_h(rt_batch, slice_size=slice_size, mode=mode)
->>>>>>> 09f8b496
+            scores = self.score_h_extended(rt_batch=rt_batch, slice_size=slice_sizemode=mode)
         if self.predict_with_sigmoid:
             scores = torch.sigmoid(scores)
         return scores
@@ -587,12 +572,7 @@
             behavior regardless of the use of inverse triples.
         """
         self.eval()  # Enforce evaluation mode
-<<<<<<< HEAD
-        scores = self.score_t_extended(hr_batch, slice_size=slice_size)
-=======
-        hr_batch = self._prepare_batch(batch=hr_batch, index_relation=1)
-        scores = self.score_t(hr_batch, slice_size=slice_size, mode=mode)
->>>>>>> 09f8b496
+        scores = self.score_t_extended(hr_batch, slice_size=slice_size, mode=mode)
         if self.predict_with_sigmoid:
             scores = torch.sigmoid(scores)
         return scores
@@ -621,12 +601,7 @@
             For each h-t pair, the scores for all possible relations.
         """
         self.eval()  # Enforce evaluation mode
-<<<<<<< HEAD
-        scores = self.score_r_extended(ht_batch.to(self.device), slice_size=slice_size)
-=======
-        ht_batch = ht_batch.to(self.device)
-        scores = self.score_r(ht_batch, slice_size=slice_size, mode=mode)
->>>>>>> 09f8b496
+        scores = self.score_r_extended(ht_batch.to(self.device), slice_size=slice_size, mode=mode)
         if self.predict_with_sigmoid:
             scores = torch.sigmoid(scores)
         return scores
@@ -749,59 +724,27 @@
 
     """Inverse scoring"""
 
-<<<<<<< HEAD
-    def score_hrt_inverse(self, hrt_batch: torch.LongTensor) -> torch.FloatTensor:
-=======
-    def _prepare_inverse_batch(self, batch: torch.LongTensor, index_relation: int) -> torch.LongTensor:
-        if not self.use_inverse_triples:
-            raise ValueError(
-                "Your model is not configured to predict with inverse relations."
-                " Set ``create_inverse_triples=True`` when creating the dataset/triples factory"
-                " or using the pipeline().",
-            )
-        return relation_inverter.invert_(batch=batch, index=index_relation).flip(1)
-
-    def score_hrt_inverse(
-        self,
-        hrt_batch: torch.LongTensor,
-        *,
-        mode: Optional[InductiveMode],
-    ) -> torch.FloatTensor:
->>>>>>> 09f8b496
+    def score_hrt_inverse(self, hrt_batch: torch.LongTensor, *, mode: Optional[InductiveMode]) -> torch.FloatTensor:
         r"""Score triples based on inverse triples, i.e., compute $f(h,r,t)$ based on $f(t,r_{inv},h)$.
 
         When training with inverse relations, the model produces two (different) scores for a triple $(h,r,t) \in K$.
         The forward score is calculated from $f(h,r,t)$ and the inverse score is calculated from $f(t,r_{inv},h)$.
         This function enables users to inspect the scores obtained by using the corresponding inverse triples.
         """
-<<<<<<< HEAD
-        return self.score_hrt_extended(hrt_batch=hrt_batch.flip(1), invert_relation=True)
-=======
-        t_r_inv_h = self._prepare_inverse_batch(batch=hrt_batch, index_relation=1)
-        return self.score_hrt(hrt_batch=t_r_inv_h, mode=mode)
->>>>>>> 09f8b496
+        return self.score_hrt_extended(hrt_batch=hrt_batch.flip(1), mode=mode, invert_relation=True)
+
 
     def score_t_inverse(
         self, hr_batch: torch.LongTensor, *, slice_size: Optional[int] = None, mode: Optional[InductiveMode]
     ):
         """Score all tails for a batch of (h,r)-pairs using the head predictions for the inverses $(*,r_{inv},h)$."""
-<<<<<<< HEAD
-        return self.score_h_extended(rt_batch=hr_batch.flip(1), slice_size=slice_size, invert_relation=True)
-=======
-        r_inv_h = self._prepare_inverse_batch(batch=hr_batch, index_relation=1)
-        return self.score_h(rt_batch=r_inv_h, slice_size=slice_size, mode=mode)
->>>>>>> 09f8b496
+        return self.score_h_extended(rt_batch=hr_batch.flip(1), slice_size=slice_size, mode=mode, invert_relation=True)
 
     def score_h_inverse(
         self, rt_batch: torch.LongTensor, *, slice_size: Optional[int] = None, mode: Optional[InductiveMode]
     ):
         """Score all heads for a batch of (r,t)-pairs using the tail predictions for the inverses $(t,r_{inv},*)$."""
-<<<<<<< HEAD
-        return self.score_t_extended(hr_batch=rt_batch.flip(1), slice_size=slice_size, invert_relation=True)
-=======
-        t_r_inv = self._prepare_inverse_batch(batch=rt_batch, index_relation=0)
-        return self.score_t(hr_batch=t_r_inv, slice_size=slice_size, mode=mode)
->>>>>>> 09f8b496
+        return self.score_t_extended(hr_batch=rt_batch.flip(1), slice_size=slice_size, mode=mode, invert_relation=True)
 
 
 class _OldAbstractModel(Model, ABC, autoreset=False):
