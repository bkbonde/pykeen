# -*- coding: utf-8 -*-

"""New-style base module for all KGE models."""

from __future__ import annotations

import logging
from abc import ABC
from collections import defaultdict
from operator import itemgetter
from typing import Any, ClassVar, Generic, Iterable, List, Mapping, Optional, Sequence, Tuple, Type, Union, cast

import torch
from class_resolver import HintOrType, OptionalKwargs
from class_resolver.utils import OneOrManyHintOrType, OneOrManyOptionalKwargs, normalize_with_default
from torch import nn

from .base import Model
from ..nn import representation_resolver
from ..nn.modules import Interaction, interaction_resolver
from ..nn.representation import Representation
from ..regularizers import Regularizer, regularizer_resolver
from ..triples import KGInfo
from ..typing import HeadRepresentation, InductiveMode, RelationRepresentation, TailRepresentation
from ..utils import check_shapes, get_batchnorm_modules

__all__ = [
    "_NewAbstractModel",
    "ERModel",
]

logger = logging.getLogger(__name__)


class _NewAbstractModel(Model, ABC):
    """An abstract class for knowledge graph embedding models (KGEMs).

    The only function that needs to be implemented for a given subclass is
    :meth:`Model.forward`. The job of the :meth:`Model.forward` function, as
    opposed to the completely general :meth:`torch.nn.Module.forward` is
    to take indices for the head, relation, and tails' respective representation(s)
    and to determine a score.

    Subclasses of Model can decide however they want on how to store entities' and
    relations' representations, how they want to be looked up, and how they should
    be scored. The :class:`ERModel` provides a commonly useful implementation
    which allows for the specification of one or more entity representations and
    one or more relation representations in the form of :class:`pykeen.nn.Embedding`
    as well as a matching instance of a :class:`pykeen.nn.Interaction`.
    """

    #: The default regularizer class
    regularizer_default: ClassVar[Optional[Type[Regularizer]]] = None
    #: The default parameters for the default regularizer class
    regularizer_default_kwargs: ClassVar[Optional[Mapping[str, Any]]] = None

    can_slice_h = True
    can_slice_r = True
    can_slice_t = True

    def _reset_parameters_(self):  # noqa: D401
        """Reset all parameters of the model in-place."""
        # cf. https://github.com/mberr/ea-sota-comparison/blob/6debd076f93a329753d819ff4d01567a23053720/src/kgm/utils/torch_utils.py#L317-L372   # noqa:E501
        # Make sure that all modules with parameters do have a reset_parameters method.
        uninitialized_parameters = set(map(id, self.parameters()))
        parents = defaultdict(list)

        # Recursively visit all sub-modules
        task_list = []
        for name, module in self.named_modules():
            # skip self
            if module is self:
                continue

            # Track parents for blaming
            for p in module.parameters():
                parents[id(p)].append(module)

            # call reset_parameters if possible
            if hasattr(module, "reset_parameters"):
                task_list.append((name.count("."), module))

        # initialize from bottom to top
        # This ensures that specialized initializations will take priority over the default ones of its components.
        for module in map(itemgetter(1), sorted(task_list, reverse=True, key=itemgetter(0))):
            module.reset_parameters()
            uninitialized_parameters.difference_update(map(id, module.parameters()))

        # emit warning if there where parameters which were not initialised by reset_parameters.
        if len(uninitialized_parameters) > 0:
            logger.warning(
                "reset_parameters() not found for all modules containing parameters. "
                "%d parameters where likely not initialized.",
                len(uninitialized_parameters),
            )

            # Additional debug information
            for i, p_id in enumerate(uninitialized_parameters, start=1):
                logger.debug("[%3d] Parents to blame: %s", i, parents.get(p_id))

    def _instantiate_regularizer(
        self,
        regularizer: HintOrType[Regularizer],
        regularizer_kwargs: OptionalKwargs = None,
    ) -> Optional[Regularizer]:
        """
        Instantiate a regularizer using the default if None is provided.

        The following precedence order is used:

        1. If the passed regularizer is not None, use it
        2. If the regularizer is None, use the default regularizer. In this case, the
           default kwargs will be used in favor of provided ones.
        3. If both, the regularizer and the default regularizer are None, return None.

        :param regularizer:
            the regularizer, or a hint thereof
        :param regularizer_kwargs:
            additional keyword-based parameters passed to the regularizer upon instantiation

        :return:
            the regularizer instance.
        """
        regularizer, regularizer_kwargs = normalize_with_default(
            choice=regularizer,
            kwargs=regularizer_kwargs,
            default=self.regularizer_default,
            default_kwargs=self.regularizer_default_kwargs,
        )
        return regularizer_resolver.make_safe(regularizer, regularizer_kwargs)

    def post_parameter_update(self) -> None:
        """Has to be called after each parameter update."""
        for module in self.modules():
            if module is self:
                continue
            if hasattr(module, "post_parameter_update"):
                module.post_parameter_update()

    # docstr-coverage: inherited
    def collect_regularization_term(self):  # noqa: D102
        return sum(
            regularizer.pop_regularization_term()
            for regularizer in self.modules()
            if isinstance(regularizer, Regularizer)
        )


def _prepare_representation_module_list(
    max_id: int,
    shapes: Sequence[str],
    label: str,
    representations: OneOrManyHintOrType[Representation] = None,
    representation_kwargs: OneOrManyOptionalKwargs = None,
    skip_checks: bool = False,
) -> Sequence[Representation]:
    """
    Normalize list of representations and wrap into nn.ModuleList.

    .. note ::
        Important: use ModuleList to ensure that Pytorch correctly handles their devices and parameters

    :param representations:
        the representations, or hints for them.
    :param representation_kwargs:
        additional keyword-based parameters for instantiating representations from hints.
    :param max_id:
        the maximum representation ID. Newly instantiated representations will contain that many representations, and
        pre-instantiated ones have to provide at least that many.
    :param shapes:
        the symbolic shapes, which are used for shape verification, if skip_checks is False.
    :param label:
        a label to use for error messages (typically, "entities" or "relations").
    :param skip_checks:
        whether to skip shape verification.

    :return:
        a module list of instantiated representation modules.

    :raises ValueError:
        if the maximum ID or shapes do not match
    """
    # TODO: allow max_id being present in representation_kwargs; if it matches max_id
    # TODO: we could infer some shapes from the given interaction shape information
    rs = representation_resolver.make_many(representations, kwargs=representation_kwargs, max_id=max_id)

    # check max-id
    for r in rs:
        if r.max_id < max_id:
            raise ValueError(
                f"{r} only provides {r.max_id} {label} representations, but should provide {max_id}.",
            )
        elif r.max_id > max_id:
            logger.warning(
                f"{r} provides {r.max_id} {label} representations, although only {max_id} are needed."
                f"While this is not necessarily wrong, it can indicate an error where the number of {label} "
                f"representations was chosen wrong.",
            )

    rs = cast(Sequence[Representation], nn.ModuleList(rs))
    if skip_checks:
        return rs

    # check shapes
    if len(rs) != len(shapes):
        raise ValueError(
            f"Interaction function requires {len(shapes)} {label} representations, but {len(rs)} were given."
        )
    check_shapes(
        *zip(
            (r.shape for r in rs),
            shapes,
        ),
        raise_on_errors=True,
    )
    return rs


def repeat_if_necessary(
    scores: torch.FloatTensor,
    representations: Sequence[Representation],
    num: Optional[int],
) -> torch.FloatTensor:
    """
    Repeat score tensor if necessary.

    If a model does not have entity/relation representations, the scores for
    `score_{h,t}` / `score_r` are always the same. For efficiency, they are thus
    only computed once, but to meet the API, they have to be brought into the correct shape afterwards.

    :param scores: shape: (batch_size, ?)
        the score tensor
    :param representations:
        the representations. If empty (i.e. no representations for this 1:n scoring), repetition needs to be applied
    :param num:
        the number of times to repeat, if necessary.

    :return:
        the score tensor, which has been repeated, if necessary
    """
    if representations:
        return scores
    return scores.repeat(1, num)


class ERModel(
    Generic[HeadRepresentation, RelationRepresentation, TailRepresentation],
    _NewAbstractModel,
):
    """A commonly useful base for KGEMs using embeddings and interaction modules.

    This model does not use post-init hooks to automatically initialize all of its
    parameters. Rather, the call to :func:`Model.reset_parameters_` happens at the end of
    ``ERModel.__init__``. This is possible because all trainable parameters should necessarily
    be passed through the ``super().__init__()`` in subclasses of :class:`ERModel`.

    Other code can still be put after the call to ``super().__init__()`` in subclasses, such as
    registering regularizers (as done in :class:`pykeen.models.ConvKB` and :class:`pykeen.models.TransH`).
    ---
    citation:
        author: Ali
        year: 2021
        link: https://jmlr.org/papers/v22/20-825.html
        github: pykeen/pykeen
    """

    #: The entity representations
    entity_representations: Sequence[Representation]

    #: The relation representations
    relation_representations: Sequence[Representation]

    #: The weight regularizers
    weight_regularizers: List[Regularizer]

    #: The interaction function
    interaction: Interaction

    def __init__(
        self,
        *,
        triples_factory: KGInfo,
        interaction: Union[
            str,
            Interaction[HeadRepresentation, RelationRepresentation, TailRepresentation],
            Type[Interaction[HeadRepresentation, RelationRepresentation, TailRepresentation]],
        ],
        interaction_kwargs: OptionalKwargs = None,
        entity_representations: OneOrManyHintOrType[Representation] = None,
        entity_representations_kwargs: OneOrManyOptionalKwargs = None,
        relation_representations: OneOrManyHintOrType[Representation] = None,
        relation_representations_kwargs: OneOrManyOptionalKwargs = None,
        skip_checks: bool = False,
        **kwargs,
    ) -> None:
        """Initialize the module.

        :param triples_factory:
            The triples factory facilitates access to the dataset.
        :param interaction: The interaction module (e.g., TransE)
        :param interaction_kwargs:
            Additional key-word based parameters given to the interaction module's constructor, if not already
            instantiated.
        :param entity_representations: The entity representation or sequence of representations
        :param entity_representations_kwargs:
            additional keyword-based parameters for instantiation of entity representations
        :param relation_representations: The relation representation or sequence of representations
        :param relation_representations_kwargs:
            additional keyword-based parameters for instantiation of relation representations
        :param skip_checks:
            whether to skip entity representation checks.
        :param kwargs:
            Keyword arguments to pass to the base model
        """
<<<<<<< HEAD
        super().__init__(
            num_entities=triples_factory.num_entities,
            num_relations=triples_factory.num_relations,
            **kwargs,
        )
        self.interaction = interaction_resolver.make(interaction, pos_kwargs=interaction_kwargs)
        self.entity_representations = _prepare_representation_module_list(
            representations=entity_representations,
            num_embeddings=self.num_entities,
            shapes=self.interaction.entity_shape,
=======
        # TODO: support "broadcasting" representation regularizers?
        # e.g. re-use the same regularizer for everything; or
        # pass a dictionary with keys "entity"/"relation";
        # values are either a regularizer hint (=the same regularizer for all repr); or a sequence of appropriate length
        super().__init__(triples_factory=triples_factory, **kwargs)
        self.interaction = interaction_resolver.make(interaction, pos_kwargs=interaction_kwargs)
        self.entity_representations = _prepare_representation_module_list(
            representations=entity_representations,
            representation_kwargs=entity_representations_kwargs,
            max_id=triples_factory.num_entities,
            shapes=self.interaction.full_entity_shapes(),
>>>>>>> c84081ca
            label="entity",
            skip_checks=skip_checks,
        )
        self.relation_representations = _prepare_representation_module_list(
            representations=relation_representations,
<<<<<<< HEAD
            # note: this is the *effective* number of relations, since we also need
            # representations for the inverse relations
            num_embeddings=self.effective_num_relations,
=======
            representation_kwargs=relation_representations_kwargs,
            max_id=triples_factory.num_relations,
>>>>>>> c84081ca
            shapes=self.interaction.relation_shape,
            label="relation",
            skip_checks=skip_checks,
        )
        # Comment: it is important that the regularizers are stored in a module list, in order to appear in
        # model.modules(). Thereby, we can collect them automatically.
        self.weight_regularizers = nn.ModuleList()
        # Explicitly call reset_parameters to trigger initialization
        self.reset_parameters_()

    def append_weight_regularizer(
        self,
        parameter: Union[str, nn.Parameter, Iterable[Union[str, nn.Parameter]]],
        regularizer: HintOrType[Regularizer],
        regularizer_kwargs: OptionalKwargs = None,
        default_regularizer: HintOrType[Regularizer] = None,
        default_regularizer_kwargs: OptionalKwargs = None,
    ) -> None:
        """
        Add a model weight to a regularizer's weight list, and register the regularizer with the model.

        :param parameter:
            The parameter, either as name, or as nn.Parameter object. A list of available parameter names is shown by
             `sorted(dict(self.named_parameters()).keys())`.
        :param regularizer:
            the regularizer or a hint thereof
        :param regularizer_kwargs:
            additional keyword-based parameters for the regularizer's instantiation
        :param default_regularizer:
            the default regularizer; if None, use :attr:`regularizer_default`
        :param default_regularizer_kwargs:
            the default regularizer kwargs; if None, use :attr:`regularizer_default_kwargs`

        :raises KeyError: If an invalid parameter name was given
        """
        # instantiate regularizer
        regularizer = regularizer_resolver.make(
            *normalize_with_default(
                choice=regularizer,
                kwargs=regularizer_kwargs,
                default=default_regularizer or self.regularizer_default,
                default_kwargs=default_regularizer_kwargs or self.regularizer_default_kwargs,
            )
        )

        # normalize input
        if isinstance(parameter, (str, nn.Parameter)):
            parameter = [parameter]
        weights: Mapping[str, nn.Parameter] = dict(self.named_parameters())
        for param in parameter:
            if isinstance(param, str):
                if param not in weights:
                    raise KeyError(f"Invalid parameter_name={parameter}. Available are: {sorted(weights.keys())}.")
                param: nn.Parameter = weights[param]  # type: ignore
            regularizer.add_parameter(parameter=param)
        self.weight_regularizers.append(regularizer)

    def forward(
        self,
        h_indices: torch.LongTensor,
        r_indices: torch.LongTensor,
        t_indices: torch.LongTensor,
        slice_size: Optional[int] = None,
        slice_dim: int = 0,
        invert_relation: bool = False,
        *,
        mode: Optional[InductiveMode],
    ) -> torch.FloatTensor:
        """Forward pass.

        This method takes head, relation and tail indices and calculates the corresponding scores.
        It supports broadcasting.

        :param h_indices:
            The head indices.
        :param r_indices:
            The relation indices.
        :param t_indices:
            The tail indices.
        :param slice_size:
            The slice size.
        :param slice_dim:
            The dimension along which to slice
        :param mode:
            The pass mode, which is None in the transductive setting and one of "training",
            "validation", or "testing" in the inductive setting.

        :return:
            The scores

        :raises NotImplementedError:
            if score repetition becomes necessary
        """
        if not self.entity_representations or not self.relation_representations:
            raise NotImplementedError("repeat scores not implemented for general case.")
        # TODO: inverse relations?
        h, r, t = self._get_representations(h=h_indices, r=r_indices, t=t_indices, mode=mode, invert_relation=invert_relation)
        return self.interaction.score(h=h, r=r, t=t, slice_size=slice_size, slice_dim=slice_dim)

    def score_hrt(self, hrt_batch: torch.LongTensor, invert_relation: bool = False, *, mode: Optional[InductiveMode] = None) -> torch.FloatTensor:
        """Forward pass.

        This method takes head, relation and tail of each triple and calculates the corresponding score.

        :param hrt_batch: shape: (batch_size, 3), dtype: long
            The indices of (head, relation, tail) triples.
        :param mode:
            The pass mode, which is None in the transductive setting and one of "training",
            "validation", or "testing" in the inductive setting.

        :return: shape: (batch_size, 1), dtype: float
            The score for each triple.
        """
        # Note: slicing cannot be used here: the indices for score_hrt only have a batch
        # dimension, and slicing along this dimension is already considered by sub-batching.
        # Note: we do not delegate to the general method for performance reasons
        # Note: repetition is not necessary here
        h, r, t = self._get_representations(
            h=hrt_batch[:, 0],
            r=hrt_batch[:, 1],
            t=hrt_batch[:, 2],
            mode=mode,
            invert_relation=invert_relation,
        )
        return self.interaction.score_hrt(h=h, r=r, t=t)

    def _check_slicing(self, slice_size: Optional[int]) -> None:
        """Raise an error, if slicing is requested, but the model does not support it."""
        if not slice_size:
            return
        if get_batchnorm_modules(self):  # if there are any, this is truthy
            raise ValueError("This model does not support slicing, since it has batch normalization layers.")

    def score_t(
        self, hr_batch: torch.LongTensor, *, slice_size: Optional[int] = None, mode: Optional[InductiveMode] = None, invert_relation: bool = False,
    ) -> torch.FloatTensor:
        """Forward pass using right side (tail) prediction.

        This method calculates the score for all possible tails for each (head, relation) pair.

        :param hr_batch: shape: (batch_size, 2), dtype: long
            The indices of (head, relation) pairs.
        :param slice_size:
            The slice size.
        :param mode:
            The pass mode, which is None in the transductive setting and one of "training",
            "validation", or "testing" in the inductive setting.

        :return: shape: (batch_size, num_entities), dtype: float
            For each h-r pair, the scores for all possible tails.
        """
<<<<<<< HEAD
        h, r, t = self._get_representations(h=hr_batch[:, 0], r=hr_batch[:, 1], t=None, mode=mode, invert_relation=invert_relation)
=======
        self._check_slicing(slice_size=slice_size)
        h, r, t = self._get_representations(h=hr_batch[:, 0], r=hr_batch[:, 1], t=None, mode=mode)
>>>>>>> c84081ca
        return repeat_if_necessary(
            scores=self.interaction.score_t(h=h, r=r, all_entities=t, slice_size=slice_size),
            representations=self.entity_representations,
            num=self._get_entity_len(mode=mode),
        )

    def score_h(
        self,
        rt_batch: torch.LongTensor,
        slice_size: Optional[int] = None,
        mode: Optional[InductiveMode] = None,
        invert_relation: bool = False,
    ) -> torch.FloatTensor:
        """Forward pass using left side (head) prediction.

        This method calculates the score for all possible heads for each (relation, tail) pair.

        :param rt_batch: shape: (batch_size, 2), dtype: long
            The indices of (relation, tail) pairs.
        :param slice_size:
            The slice size.
        :param mode:
            The pass mode, which is None in the transductive setting and one of "training",
            "validation", or "testing" in the inductive setting.

        :return: shape: (batch_size, num_entities), dtype: float
            For each r-t pair, the scores for all possible heads.
        """
<<<<<<< HEAD
        h, r, t = self._get_representations(h=None, r=rt_batch[:, 0], t=rt_batch[:, 1], mode=mode, invert_relation=invert_relation)
=======
        self._check_slicing(slice_size=slice_size)
        h, r, t = self._get_representations(h=None, r=rt_batch[:, 0], t=rt_batch[:, 1], mode=mode)
>>>>>>> c84081ca
        return repeat_if_necessary(
            scores=self.interaction.score_h(all_entities=h, r=r, t=t, slice_size=slice_size),
            representations=self.entity_representations,
            num=self._get_entity_len(mode=mode),
        )

    def score_r(
        self,
        ht_batch: torch.LongTensor,
        slice_size: Optional[int] = None,
        mode: Optional[InductiveMode] = None,
        invert_relation: bool = False,
    ) -> torch.FloatTensor:
        """Forward pass using middle (relation) prediction.

        This method calculates the score for all possible relations for each (head, tail) pair.

        :param ht_batch: shape: (batch_size, 2), dtype: long
            The indices of (head, tail) pairs.
        :param slice_size:
            The slice size.
        :param mode:
            The pass mode, which is None in the transductive setting and one of "training",
            "validation", or "testing" in the inductive setting.

        :return: shape: (batch_size, num_relations), dtype: float
            For each h-t pair, the scores for all possible relations.
        """
<<<<<<< HEAD
        h, r, t = self._get_representations(h=ht_batch[:, 0], r=None, t=ht_batch[:, 1], mode=mode, invert_relation=invert_relation)
=======
        self._check_slicing(slice_size=slice_size)
        h, r, t = self._get_representations(h=ht_batch[:, 0], r=None, t=ht_batch[:, 1], mode=mode)
>>>>>>> c84081ca
        return repeat_if_necessary(
            scores=self.interaction.score_r(h=h, all_relations=r, t=t, slice_size=slice_size),
            representations=self.relation_representations,
            num=self.num_relations,
        )

    def _get_entity_representations_from_inductive_mode(
        self, *, mode: Optional[InductiveMode]
    ) -> Sequence[Representation]:
        """
        Return the entity representations for the given inductive mode.

        :param mode:
            the inductive mode

        :raises ValueError:
            if the model does not support the given inductive mode, e.g.,
            because it is purely transductive

        :return:
            the entity representations for the given inductive mode
        """
        if mode is not None:
            raise ValueError(f"{self.__class__.__name__} does not support inductive mode: {mode}")
        return self.entity_representations

    def _get_entity_len(self, *, mode: Optional[InductiveMode]) -> Optional[int]:  # noqa:D105
        """
        Return the number of entities for the given inductive mode.

        :param mode:
            the inductive mode

        :raises NotImplementedError:
            if the model does not support the given inductive mode, e.g.,
            because it is purely transductive

        :return:
            the number of entities in the given inductive mode
        """
        if mode is not None:
            raise NotImplementedError
        return self.num_entities

    def _get_representations(
        self,
        h: Optional[torch.LongTensor],
        r: Optional[torch.LongTensor],
        t: Optional[torch.LongTensor],
        invert_relation: bool,
        *,
        mode: Optional[InductiveMode],
    ) -> Tuple[HeadRepresentation, RelationRepresentation, TailRepresentation]:
        """Get representations for head, relation and tails."""
        head_representations = tail_representations = self._get_entity_representations_from_inductive_mode(mode=mode)
        head_representations = [head_representations[i] for i in self.interaction.head_indices()]
        tail_representations = [tail_representations[i] for i in self.interaction.tail_indices()]
        hr, rr, tr = [
            [representation(indices=indices) for representation in representations]
            for indices, representations in (
                (h, head_representations),
                (r, self.relation_representations),
                (t, tail_representations),
            )
        ]
        # normalization
        return cast(
            Tuple[HeadRepresentation, RelationRepresentation, TailRepresentation],
            tuple(x[0] if len(x) == 1 else x for x in (hr, rr, tr)),
        )<|MERGE_RESOLUTION|>--- conflicted
+++ resolved
@@ -312,18 +312,6 @@
         :param kwargs:
             Keyword arguments to pass to the base model
         """
-<<<<<<< HEAD
-        super().__init__(
-            num_entities=triples_factory.num_entities,
-            num_relations=triples_factory.num_relations,
-            **kwargs,
-        )
-        self.interaction = interaction_resolver.make(interaction, pos_kwargs=interaction_kwargs)
-        self.entity_representations = _prepare_representation_module_list(
-            representations=entity_representations,
-            num_embeddings=self.num_entities,
-            shapes=self.interaction.entity_shape,
-=======
         # TODO: support "broadcasting" representation regularizers?
         # e.g. re-use the same regularizer for everything; or
         # pass a dictionary with keys "entity"/"relation";
@@ -335,20 +323,16 @@
             representation_kwargs=entity_representations_kwargs,
             max_id=triples_factory.num_entities,
             shapes=self.interaction.full_entity_shapes(),
->>>>>>> c84081ca
             label="entity",
             skip_checks=skip_checks,
         )
         self.relation_representations = _prepare_representation_module_list(
             representations=relation_representations,
-<<<<<<< HEAD
+            representation_kwargs=relation_representations_kwargs,
+            # TODO: check this
             # note: this is the *effective* number of relations, since we also need
             # representations for the inverse relations
-            num_embeddings=self.effective_num_relations,
-=======
-            representation_kwargs=relation_representations_kwargs,
-            max_id=triples_factory.num_relations,
->>>>>>> c84081ca
+            max_id=self.effective_num_relations,
             shapes=self.interaction.relation_shape,
             label="relation",
             skip_checks=skip_checks,
@@ -445,10 +429,14 @@
         if not self.entity_representations or not self.relation_representations:
             raise NotImplementedError("repeat scores not implemented for general case.")
         # TODO: inverse relations?
-        h, r, t = self._get_representations(h=h_indices, r=r_indices, t=t_indices, mode=mode, invert_relation=invert_relation)
+        h, r, t = self._get_representations(
+            h=h_indices, r=r_indices, t=t_indices, mode=mode, invert_relation=invert_relation
+        )
         return self.interaction.score(h=h, r=r, t=t, slice_size=slice_size, slice_dim=slice_dim)
 
-    def score_hrt(self, hrt_batch: torch.LongTensor, invert_relation: bool = False, *, mode: Optional[InductiveMode] = None) -> torch.FloatTensor:
+    def score_hrt(
+        self, hrt_batch: torch.LongTensor, invert_relation: bool = False, *, mode: Optional[InductiveMode] = None
+    ) -> torch.FloatTensor:
         """Forward pass.
 
         This method takes head, relation and tail of each triple and calculates the corresponding score.
@@ -483,7 +471,12 @@
             raise ValueError("This model does not support slicing, since it has batch normalization layers.")
 
     def score_t(
-        self, hr_batch: torch.LongTensor, *, slice_size: Optional[int] = None, mode: Optional[InductiveMode] = None, invert_relation: bool = False,
+        self,
+        hr_batch: torch.LongTensor,
+        *,
+        slice_size: Optional[int] = None,
+        mode: Optional[InductiveMode] = None,
+        invert_relation: bool = False,
     ) -> torch.FloatTensor:
         """Forward pass using right side (tail) prediction.
 
@@ -500,12 +493,10 @@
         :return: shape: (batch_size, num_entities), dtype: float
             For each h-r pair, the scores for all possible tails.
         """
-<<<<<<< HEAD
-        h, r, t = self._get_representations(h=hr_batch[:, 0], r=hr_batch[:, 1], t=None, mode=mode, invert_relation=invert_relation)
-=======
         self._check_slicing(slice_size=slice_size)
-        h, r, t = self._get_representations(h=hr_batch[:, 0], r=hr_batch[:, 1], t=None, mode=mode)
->>>>>>> c84081ca
+        h, r, t = self._get_representations(
+            h=hr_batch[:, 0], r=hr_batch[:, 1], t=None, mode=mode, invert_relation=invert_relation
+        )
         return repeat_if_necessary(
             scores=self.interaction.score_t(h=h, r=r, all_entities=t, slice_size=slice_size),
             representations=self.entity_representations,
@@ -534,12 +525,10 @@
         :return: shape: (batch_size, num_entities), dtype: float
             For each r-t pair, the scores for all possible heads.
         """
-<<<<<<< HEAD
-        h, r, t = self._get_representations(h=None, r=rt_batch[:, 0], t=rt_batch[:, 1], mode=mode, invert_relation=invert_relation)
-=======
         self._check_slicing(slice_size=slice_size)
-        h, r, t = self._get_representations(h=None, r=rt_batch[:, 0], t=rt_batch[:, 1], mode=mode)
->>>>>>> c84081ca
+        h, r, t = self._get_representations(
+            h=None, r=rt_batch[:, 0], t=rt_batch[:, 1], mode=mode, invert_relation=invert_relation
+        )
         return repeat_if_necessary(
             scores=self.interaction.score_h(all_entities=h, r=r, t=t, slice_size=slice_size),
             representations=self.entity_representations,
@@ -568,12 +557,10 @@
         :return: shape: (batch_size, num_relations), dtype: float
             For each h-t pair, the scores for all possible relations.
         """
-<<<<<<< HEAD
-        h, r, t = self._get_representations(h=ht_batch[:, 0], r=None, t=ht_batch[:, 1], mode=mode, invert_relation=invert_relation)
-=======
         self._check_slicing(slice_size=slice_size)
-        h, r, t = self._get_representations(h=ht_batch[:, 0], r=None, t=ht_batch[:, 1], mode=mode)
->>>>>>> c84081ca
+        h, r, t = self._get_representations(
+            h=ht_batch[:, 0], r=None, t=ht_batch[:, 1], mode=mode, invert_relation=invert_relation
+        )
         return repeat_if_necessary(
             scores=self.interaction.score_r(h=h, all_relations=r, t=t, slice_size=slice_size),
             representations=self.relation_representations,
