# -*- coding: utf-8 -*-

"""Utilities for PyKEEN."""

import ftplib
import functools
import itertools as itt
import json
import logging
import math
import operator
import os
import pathlib
import random
from abc import ABC, abstractmethod
from collections import defaultdict
from io import BytesIO
from pathlib import Path
from timeit import default_timer
from typing import (
    Any,
    Callable,
    Collection,
    Dict,
    Generic,
    Iterable,
    List,
    Mapping,
    Optional,
    Sequence,
    Tuple,
    Type,
    TypeVar,
    Union,
)

import numpy as np
import pandas as pd
import torch
import torch.nn
import torch.nn.modules.batchnorm
import yaml
from class_resolver import normalize_string
from torch import nn
from torch.nn import functional

from .constants import PYKEEN_BENCHMARKS
from .typing import DeviceHint, MappedTriples, TorchRandomHint
from .version import get_git_hash

__all__ = [
    "at_least_eps",
    "compose",
    "clamp_norm",
    "compact_mapping",
    "ensure_torch_random_state",
    "format_relative_comparison",
    "invert_mapping",
    "is_cuda_oom_error",
    "random_non_negative_int",
    "resolve_device",
    "split_complex",
    "split_list_in_batches_iter",
    "normalize_string",
    "get_until_first_blank",
    "flatten_dictionary",
    "set_random_seed",
    "NoRandomSeedNecessary",
    "Result",
    "fix_dataclass_init_docs",
    "get_benchmark",
    "extended_einsum",
    "upgrade_to_sequence",
    "ensure_tuple",
    "unpack_singletons",
    "extend_batch",
    "check_shapes",
    "all_in_bounds",
    "is_cudnn_error",
    "view_complex",
    "combine_complex",
    "get_model_io",
    "get_json_bytes_io",
    "get_df_io",
    "ensure_ftp_directory",
    "broadcast_cat",
    "get_batchnorm_modules",
    "get_dropout_modules",
    "calculate_broadcasted_elementwise_result_shape",
    "estimate_cost_of_sequence",
    "get_optimal_sequence",
    "tensor_sum",
    "tensor_product",
    "negative_norm_of_sum",
    "negative_norm",
    "project_entity",
    "CANONICAL_DIMENSIONS",
    "convert_to_canonical_shape",
    "get_expected_norm",
    "Bias",
    "complex_normalize",
    "lp_norm",
    "powersum_norm",
    "product_normalize",
    "compute_box",
    "point_to_box_distance",
<<<<<<< HEAD
    "timer",
=======
    "get_devices",
    "get_preferred_device",
>>>>>>> 54531e96
]

logger = logging.getLogger(__name__)

#: An error that occurs because the input in CUDA is too big. See ConvE for an example.
_CUDNN_ERROR = "cuDNN error: CUDNN_STATUS_NOT_SUPPORTED. This error may appear if you passed in a non-contiguous input."

_CUDA_OOM_ERROR = "CUDA out of memory."

_CUDA_NONZERO_ERROR = "nonzero is not supported for tensors with more than INT_MAX elements"


def at_least_eps(x: torch.FloatTensor) -> torch.FloatTensor:
    """Make sure a tensor is greater than zero."""
    # get datatype specific epsilon
    eps = torch.finfo(x.dtype).eps
    # clamp minimum value
    return x.clamp(min=eps)


def resolve_device(device: DeviceHint = None) -> torch.device:
    """Resolve a torch.device given a desired device (string)."""
    if device is None or device == "gpu":
        device = "cuda"
    if isinstance(device, str):
        device = torch.device(device)
    if not torch.cuda.is_available() and device.type == "cuda":
        device = torch.device("cpu")
        logger.warning("No cuda devices were available. The model runs on CPU")
    return device


class DeviceResolutionError(ValueError):
    """An error in the resolution of a model's device."""


class AmbiguousDeviceError(DeviceResolutionError):
    """An error raised if there is ambiguity in device resolution."""

    def __init__(self, module: nn.Module) -> None:
        """Initialize the error."""
        _info = defaultdict(list)
        for name, tensor in itt.chain(module.named_parameters(), module.named_buffers()):
            _info[tensor.data.device].append(name)
        info = {device: sorted(tensor_names) for device, tensor_names in _info.items()}
        super().__init__(f"Ambiguous device! Found: {list(info.keys())}\n\n{info}")


def get_devices(module: nn.Module) -> Collection[torch.device]:
    """Return the device(s) from each components of the model."""
    return {tensor.data.device for tensor in itt.chain(module.parameters(), module.buffers())}


def get_preferred_device(module: nn.Module, allow_ambiguity: bool = True) -> torch.device:
    """Return the preferred device."""
    devices = get_devices(module=module)
    if len(devices) == 0:
        raise DeviceResolutionError("Could not infer device, since there are neither parameters nor buffers.")
    if len(devices) == 1:
        return next(iter(devices))
    if not allow_ambiguity:
        raise AmbiguousDeviceError(module=module)
    # try to resolve ambiguous device; there has to be at least one cuda device
    cuda_devices = {d for d in devices if d.type == "cuda"}
    if len(cuda_devices) == 1:
        return next(iter(cuda_devices))
    raise AmbiguousDeviceError(module=module)


X = TypeVar("X")


def split_list_in_batches_iter(input_list: List[X], batch_size: int) -> Iterable[List[X]]:
    """Split a list of instances in batches of size batch_size."""
    return (input_list[i : i + batch_size] for i in range(0, len(input_list), batch_size))


def get_until_first_blank(s: str) -> str:
    """Recapitulate all lines in the string until the first blank line."""
    lines = list(s.splitlines())
    try:
        m, _ = min(enumerate(lines), key=lambda line: line == "")
    except ValueError:
        return s
    else:
        return " ".join(line.lstrip() for line in lines[: m + 2])


def flatten_dictionary(
    dictionary: Mapping[str, Any],
    prefix: Optional[str] = None,
    sep: str = ".",
) -> Dict[str, Any]:
    """Flatten a nested dictionary."""
    real_prefix = tuple() if prefix is None else (prefix,)
    partial_result = _flatten_dictionary(dictionary=dictionary, prefix=real_prefix)
    return {sep.join(map(str, k)): v for k, v in partial_result.items()}


def _flatten_dictionary(
    dictionary: Mapping[str, Any],
    prefix: Tuple[str, ...],
) -> Dict[Tuple[str, ...], Any]:
    """Help flatten a nested dictionary."""
    result = {}
    for k, v in dictionary.items():
        new_prefix = prefix + (k,)
        if isinstance(v, dict):
            result.update(_flatten_dictionary(dictionary=v, prefix=new_prefix))
        else:
            result[new_prefix] = v
    return result


def clamp_norm(
    x: torch.Tensor,
    maxnorm: float,
    p: Union[str, int] = "fro",
    dim: Union[None, int, Iterable[int]] = None,
) -> torch.Tensor:
    """Ensure that a tensor's norm does not exceeds some threshold.

    :param x:
        The vector.
    :param maxnorm:
        The maximum norm (>0).
    :param p:
        The norm type.
    :param dim:
        The dimension(s).

    :return:
        A vector with $|x| <= maxnorm$.
    """
    norm = x.norm(p=p, dim=dim, keepdim=True)
    mask = (norm < maxnorm).type_as(x)
    return mask * x + (1 - mask) * (x / at_least_eps(norm) * maxnorm)


class compose(Generic[X]):  # noqa:N801
    """A class representing the composition of several functions."""

    def __init__(self, *operations: Callable[[X], X], name: str):
        """Initialize the composition with a sequence of operations.

        :param operations: unary operations that will be applied in succession
        :param name: The name of the composed function.
        """
        self.operations = operations
        self.name = name

    @property
    def __name__(self) -> str:
        """Get the name of this composition."""
        return self.name

    def __call__(self, x: X) -> X:
        """Apply the operations in order to the given tensor."""
        for operation in self.operations:
            x = operation(x)
        return x


def set_random_seed(seed: int) -> Tuple[None, torch.Generator, None]:
    """Set the random seed on numpy, torch, and python.

    :param seed: The seed that will be used in :func:`np.random.seed`, :func:`torch.manual_seed`,
        and :func:`random.seed`.
    :returns: A three tuple with None, the torch generator, and None.
    """
    np.random.seed(seed=seed)
    generator = torch.manual_seed(seed=seed)
    random.seed(seed)
    return None, generator, None


class NoRandomSeedNecessary:
    """Used in pipeline when random seed is set automatically."""


def all_in_bounds(
    x: torch.Tensor,
    low: Optional[float] = None,
    high: Optional[float] = None,
    a_tol: float = 0.0,
) -> bool:
    """Check if tensor values respect lower and upper bound.

    :param x:
        The tensor.
    :param low:
        The lower bound.
    :param high:
        The upper bound.
    :param a_tol:
        Absolute tolerance.

    :returns: If all values are within the given bounds
    """
    # lower bound
    if low is not None and (x < low - a_tol).any():
        return False

    # upper bound
    if high is not None and (x > high + a_tol).any():
        return False

    return True


def is_cuda_oom_error(runtime_error: RuntimeError) -> bool:
    """Check whether the caught RuntimeError was due to CUDA being out of memory."""
    return _CUDA_OOM_ERROR in runtime_error.args[0]


def is_cudnn_error(runtime_error: RuntimeError) -> bool:
    """Check whether the caught RuntimeError was due to a CUDNN error."""
    return _CUDNN_ERROR in runtime_error.args[0]


def is_nonzero_larger_than_maxint_error(runtime_error: RuntimeError) -> bool:
    """Check if the runtime error was caused by applying nonzero to a GPU tensor with more than ``MAX_INT`` elements.

    :param runtime_error: The exception to check
    :returns: if the exception is a runtime error caused by func:`torch.nonzero` being applied to a GPU tensor with
        more than ``MAX_INT`` elements

    .. seealso:: https://github.com/pytorch/pytorch/issues/51871
    """
    return _CUDA_NONZERO_ERROR in runtime_error.args[0]


def compact_mapping(
    mapping: Mapping[X, int],
) -> Tuple[Mapping[X, int], Mapping[int, int]]:
    """Update a mapping (key -> id) such that the IDs range from 0 to len(mappings) - 1.

    :param mapping:
        The mapping to compact.

    :return: A pair (translated, translation)
        where translated is the updated mapping, and translation a dictionary from old to new ids.
    """
    translation = {old_id: new_id for new_id, old_id in enumerate(sorted(mapping.values()))}
    translated = {k: translation[v] for k, v in mapping.items()}
    return translated, translation


class Result(ABC):
    """A superclass of results that can be saved to a directory."""

    @abstractmethod
    def save_to_directory(self, directory: str, **kwargs) -> None:
        """Save the results to the directory."""

    @abstractmethod
    def save_to_ftp(self, directory: str, ftp: ftplib.FTP) -> None:
        """Save the results to the directory in an FTP server."""

    @abstractmethod
    def save_to_s3(self, directory: str, bucket: str, s3=None) -> None:
        """Save all artifacts to the given directory in an S3 Bucket.

        :param directory: The directory in the S3 bucket
        :param bucket: The name of the S3 bucket
        :param s3: A client from :func:`boto3.client`, if already instantiated
        """


def split_complex(
    x: torch.FloatTensor,
) -> Tuple[torch.FloatTensor, torch.FloatTensor]:
    """Split a complex tensor into real and imaginary part."""
    dim = x.shape[-1] // 2
    return x[..., :dim], x[..., dim:]


def view_complex(x: torch.FloatTensor) -> torch.Tensor:
    """Convert a PyKEEN complex tensor representation into a torch one."""
    real, imag = split_complex(x=x)
    return torch.complex(real=real, imag=imag)


def view_complex_native(x: torch.FloatTensor) -> torch.Tensor:
    """Convert a PyKEEN complex tensor representation into a torch one using :func:`torch.view_as_complex`."""
    return torch.view_as_complex(x.view(*x.shape[:-1], -1, 2))


def combine_complex(
    x_re: torch.FloatTensor,
    x_im: torch.FloatTensor,
) -> torch.FloatTensor:
    """Combine a complex tensor from real and imaginary part."""
    return torch.cat([x_re, x_im], dim=-1)


def fix_dataclass_init_docs(cls: Type) -> Type:
    """Fix the ``__init__`` documentation for a :class:`dataclasses.dataclass`.

    :param cls: The class whose docstring needs fixing
    :returns: The class that was passed so this function can be used as a decorator

    .. seealso:: https://github.com/agronholm/sphinx-autodoc-typehints/issues/123
    """
    cls.__init__.__qualname__ = f"{cls.__name__}.__init__"
    return cls


def get_benchmark(name: str) -> Path:
    """Get the benchmark directory for this version."""
    rv = PYKEEN_BENCHMARKS / name / get_git_hash()
    rv.mkdir(exist_ok=True, parents=True)
    return rv


def get_model_io(model) -> BytesIO:
    """Get the model as bytes."""
    model_io = BytesIO()
    torch.save(model, model_io)
    model_io.seek(0)
    return model_io


def get_json_bytes_io(obj) -> BytesIO:
    """Get the JSON as bytes."""
    obj_str = json.dumps(obj, indent=2)
    obj_bytes = obj_str.encode("utf-8")
    return BytesIO(obj_bytes)


def get_df_io(df: pd.DataFrame) -> BytesIO:
    """Get the dataframe as bytes."""
    df_io = BytesIO()
    df.to_csv(df_io, sep="\t", index=False)
    df_io.seek(0)
    return df_io


def ensure_ftp_directory(*, ftp: ftplib.FTP, directory: str) -> None:
    """Ensure the directory exists on the FTP server."""
    try:
        ftp.mkd(directory)
    except ftplib.error_perm:
        pass  # its fine...


K = TypeVar("K")
V = TypeVar("V")


def invert_mapping(mapping: Mapping[K, V]) -> Mapping[V, K]:
    """
    Invert a mapping.

    :param mapping:
        The mapping, key -> value.

    :return:
        The inverse mapping, value -> key.

    :raises ValueError: if the mapping is not bijective
    """
    num_unique_values = len(set(mapping.values()))
    num_keys = len(mapping)
    if num_unique_values < num_keys:
        raise ValueError(f"Mapping is not bijective! Only {num_unique_values}/{num_keys} are unique.")
    return {value: key for key, value in mapping.items()}


def random_non_negative_int() -> int:
    """Generate a random positive integer."""
    sq = np.random.SeedSequence(np.random.randint(0, np.iinfo(np.int_).max))
    return int(sq.generate_state(1)[0])


def ensure_torch_random_state(random_state: TorchRandomHint) -> torch.Generator:
    """Prepare a random state for PyTorch."""
    if random_state is None:
        random_state = random_non_negative_int()
        logger.warning(f"using automatically assigned random_state={random_state}")
    if isinstance(random_state, int):
        random_state = torch.manual_seed(seed=random_state)
    if not isinstance(random_state, torch.Generator):
        raise TypeError
    return random_state


def format_relative_comparison(
    part: int,
    total: int,
) -> str:
    """Format a relative comparison."""
    return f"{part}/{total} ({part / total:2.2%})"


def broadcast_cat(
    tensors: Sequence[torch.FloatTensor],
    dim: int,
) -> torch.FloatTensor:
    """Concatenate tensors with broadcasting support.

    :param tensors:
        The tensors. Each of the tensors is require to have the same number of dimensions.
        For each dimension not equal to dim, the extent has to match the other tensors', or be one.
        If it is one, the tensor is repeated to match the extent of the othe tensors.
    :param dim:
        The concat dimension.

    :return: A concatenated, broadcasted tensor.

    :raises ValueError: if the x and y dimensions are not the same
    :raises ValueError: if broadcasting is not possible
    """
    # input validation
    if len(tensors) == 0:
        raise ValueError("Must pass at least one tensor.")
    if len({x.ndimension() for x in tensors}) != 1:
        raise ValueError(
            f"The number of dimensions has to be the same for all tensors, but is {set(t.shape for t in tensors)}",
        )

    # base case
    if len(tensors) == 1:
        return tensors[0]

    # normalize dim
    if dim < 0:
        dim = tensors[0].ndimension() + dim

    # calculate repeats for each tensor
    repeats = [[1 for _ in t.shape] for t in tensors]
    for i, dims in enumerate(zip(*(t.shape for t in tensors))):
        # dimensions along concatenation axis do not need to match
        if i == dim:
            continue

        # get desired extent along dimension
        d_max = max(dims)
        if not {1, d_max}.issuperset(dims):
            raise ValueError(f"Tensors have invalid shape along {i} dimension: {set(dims)}")

        for j, td in enumerate(dims):
            if td != d_max:
                repeats[j][i] = d_max

    # repeat tensors along axes if necessary
    tensors = [t.repeat(*r) for t, r in zip(tensors, repeats)]

    # concatenate
    return torch.cat(tensors, dim=dim)


def get_batchnorm_modules(module: torch.nn.Module) -> List[torch.nn.Module]:
    """Return all submodules which are batch normalization layers."""
    return [submodule for submodule in module.modules() if isinstance(submodule, torch.nn.modules.batchnorm._BatchNorm)]


def get_dropout_modules(module: torch.nn.Module) -> List[torch.nn.Module]:
    """Return all submodules which are dropout layers."""
    return [submodule for submodule in module.modules() if isinstance(submodule, torch.nn.modules.dropout._DropoutNd)]


def calculate_broadcasted_elementwise_result_shape(
    first: Tuple[int, ...],
    second: Tuple[int, ...],
) -> Tuple[int, ...]:
    """Determine the return shape of a broadcasted elementwise operation."""
    return tuple(max(a, b) for a, b in zip(first, second))


def estimate_cost_of_sequence(
    shape: Tuple[int, ...],
    *other_shapes: Tuple[int, ...],
) -> int:
    """Cost of a sequence of broadcasted element-wise operations of tensors, given their shapes."""
    return sum(
        map(
            np.prod,
            itt.islice(
                itt.accumulate(
                    (shape,) + other_shapes,
                    calculate_broadcasted_elementwise_result_shape,
                ),
                1,
                None,
            ),
        )
    )


@functools.lru_cache(maxsize=32)
def _get_optimal_sequence(
    *sorted_shapes: Tuple[int, ...],
) -> Tuple[int, Tuple[int, ...]]:
    """Find the optimal sequence in which to combine tensors element-wise based on the shapes.

    The shapes should be sorted to enable efficient caching.
    :param sorted_shapes:
        The shapes of the tensors to combine.
    :return:
        The optimal execution order (as indices), and the cost.
    """
    return min(
        (estimate_cost_of_sequence(*(sorted_shapes[i] for i in p)), p)
        for p in itt.permutations(list(range(len(sorted_shapes))))
    )


@functools.lru_cache(maxsize=64)
def get_optimal_sequence(*shapes: Tuple[int, ...]) -> Tuple[int, Tuple[int, ...]]:
    """Find the optimal sequence in which to combine tensors elementwise based on the shapes.

    :param shapes:
        The shapes of the tensors to combine.
    :return:
        The optimal execution order (as indices), and the cost.
    """
    # create sorted list of shapes to allow utilization of lru cache (optimal execution order does not depend on the
    # input sorting, as the order is determined by re-ordering the sequence anyway)
    arg_sort = sorted(range(len(shapes)), key=shapes.__getitem__)

    # Determine optimal order and cost
    cost, optimal_order = _get_optimal_sequence(*(shapes[new_index] for new_index in arg_sort))

    # translate back to original order
    optimal_order = tuple(arg_sort[i] for i in optimal_order)

    return cost, optimal_order


def _reorder(
    tensors: Tuple[torch.FloatTensor, ...],
) -> Tuple[torch.FloatTensor, ...]:
    """Re-order tensors for broadcasted element-wise combination of tensors.

    The optimal execution plan gets cached so that the optimization is only performed once for a fixed set of shapes.

    :param tensors:
        The tensors, in broadcastable shape.

    :return:
        The re-ordered tensors in optimal processing order.
    """
    if len(tensors) < 3:
        return tensors
    # determine optimal processing order
    shapes = tuple(tuple(t.shape) for t in tensors)
    if len(set(s[0] for s in shapes if s)) < 2:
        # heuristic
        return tensors
    order = get_optimal_sequence(*shapes)[1]
    return tuple(tensors[i] for i in order)


def tensor_sum(*tensors: torch.FloatTensor) -> torch.FloatTensor:
    """Compute element-wise sum of tensors in broadcastable shape."""
    return sum(_reorder(tensors=tensors))


def tensor_product(*tensors: torch.FloatTensor) -> torch.FloatTensor:
    """Compute element-wise product of tensors in broadcastable shape."""
    head, *rest = _reorder(tensors=tensors)
    return functools.reduce(operator.mul, rest, head)


def negative_norm_of_sum(
    *x: torch.FloatTensor,
    p: Union[str, int, float] = 2,
    power_norm: bool = False,
) -> torch.FloatTensor:
    """Evaluate negative norm of a sum of vectors on already broadcasted representations.

    :param x: shape: (batch_size, num_heads, num_relations, num_tails, dim)
        The representations.
    :param p:
        The p for the norm. cf. :func:`torch.linalg.vector_norm`.
    :param power_norm:
        Whether to return $|x-y|_p^p$, cf. https://github.com/pytorch/pytorch/issues/28119

    :return: shape: (batch_size, num_heads, num_relations, num_tails)
        The scores.
    """
    return negative_norm(tensor_sum(*x), p=p, power_norm=power_norm)


def negative_norm(
    x: torch.FloatTensor,
    p: Union[str, int, float] = 2,
    power_norm: bool = False,
) -> torch.FloatTensor:
    """Evaluate negative norm of a vector.

    :param x: shape: (batch_size, num_heads, num_relations, num_tails, dim)
        The vectors.
    :param p:
        The p for the norm. cf. :func:`torch.linalg.vector_norm`.
    :param power_norm:
        Whether to return $|x-y|_p^p$, cf. https://github.com/pytorch/pytorch/issues/28119

    :return: shape: (batch_size, num_heads, num_relations, num_tails)
        The scores.
    """
    if power_norm:
        assert not isinstance(p, str)
        return -(x.abs() ** p).sum(dim=-1)

    if torch.is_complex(x):
        assert not isinstance(p, str)
        # workaround for complex numbers: manually compute norm
        return -(x.abs() ** p).sum(dim=-1) ** (1 / p)

    return -x.norm(p=p, dim=-1)


def extended_einsum(
    eq: str,
    *tensors,
) -> torch.FloatTensor:
    """Drop dimensions of size 1 to allow broadcasting."""
    # TODO: check if einsum is still very slow.
    lhs, rhs = eq.split("->")
    mod_ops, mod_t = [], []
    for op, t in zip(lhs.split(","), tensors):
        mod_op = ""
        if len(op) != len(t.shape):
            raise ValueError(f"Shapes not equal: op={op} and t.shape={t.shape}")
        # TODO: t_shape = list(t.shape); del t_shape[i]; t.view(*shape) -> only one reshape operation
        for i, c in reversed(list(enumerate(op))):
            if t.shape[i] == 1:
                t = t.squeeze(dim=i)
            else:
                mod_op = c + mod_op
        mod_ops.append(mod_op)
        mod_t.append(t)
    m_lhs = ",".join(mod_ops)
    r_keep_dims = set("".join(mod_ops))
    m_rhs = "".join(c for c in rhs if c in r_keep_dims)
    m_eq = f"{m_lhs}->{m_rhs}"
    mod_r = torch.einsum(m_eq, *mod_t)
    # unsqueeze
    for i, c in enumerate(rhs):
        if c not in r_keep_dims:
            mod_r = mod_r.unsqueeze(dim=i)
    return mod_r


def project_entity(
    e: torch.FloatTensor,
    e_p: torch.FloatTensor,
    r_p: torch.FloatTensor,
) -> torch.FloatTensor:
    r"""Project entity relation-specific.

    .. math::

        e_{\bot} = M_{re} e
                 = (r_p e_p^T + I^{d_r \times d_e}) e
                 = r_p e_p^T e + I^{d_r \times d_e} e
                 = r_p (e_p^T e) + e'

    and additionally enforces

    .. math::

        \|e_{\bot}\|_2 \leq 1

    :param e: shape: (..., d_e)
        The entity embedding.
    :param e_p: shape: (..., d_e)
        The entity projection.
    :param r_p: shape: (..., d_r)
        The relation projection.

    :return: shape: (..., d_r)

    """
    # The dimensions affected by e'
    change_dim = min(e.shape[-1], r_p.shape[-1])

    # Project entities
    # r_p (e_p.T e) + e'
    e_bot = r_p * torch.sum(e_p * e, dim=-1, keepdim=True)
    e_bot[..., :change_dim] += e[..., :change_dim]

    # Enforce constraints
    e_bot = clamp_norm(e_bot, p=2, dim=-1, maxnorm=1)

    return e_bot


# TODO delete when deleting _normalize_dim (below)
CANONICAL_DIMENSIONS = dict(h=1, r=2, t=3)


# TODO delete when deleting convert_to_canonical_shape (below)
def _normalize_dim(dim: Union[int, str]) -> int:
    """Normalize the dimension selection."""
    if isinstance(dim, int):
        return dim
    return CANONICAL_DIMENSIONS[dim.lower()[0]]


# TODO delete? See note in test_sim.py on its only usage
def convert_to_canonical_shape(
    x: torch.FloatTensor,
    dim: Union[int, str],
    num: Optional[int] = None,
    batch_size: int = 1,
    suffix_shape: Union[int, Sequence[int]] = -1,
) -> torch.FloatTensor:
    """Convert a tensor to canonical shape.

    :param x:
        The tensor in compatible shape.
    :param dim:
        The "num" dimension.
    :param batch_size:
        The batch size.
    :param num:
        The number.
    :param suffix_shape:
        The suffix shape.

    :return: shape: (batch_size, num_heads, num_relations, num_tails, ``*``)
        A tensor in canonical shape.
    """
    if num is None:
        num = x.shape[0]
    suffix_shape = upgrade_to_sequence(suffix_shape)
    shape = [batch_size, 1, 1, 1]
    dim = _normalize_dim(dim=dim)
    shape[dim] = num
    return x.view(*shape, *suffix_shape)


def upgrade_to_sequence(x: Union[X, Sequence[X]]) -> Sequence[X]:
    """Ensure that the input is a sequence.

    .. note ::
        While strings are technically also a sequence, i.e.,

        .. code-block:: python

            isinstance("test", typing.Sequence) is True

        this may lead to unexpected behaviour when calling `upgrade_to_sequence("test")`.
        We thus handle strings as non-sequences. To recover the other behavior, the following may be used:

        .. code-block:: python

            upgrade_to_sequence(tuple("test"))


    :param x: A literal or sequence of literals
    :return: If a literal was given, a one element tuple with it in it. Otherwise, return the given value.

    >>> upgrade_to_sequence(1)
    (1,)
    >>> upgrade_to_sequence((1, 2, 3))
    (1, 2, 3)
    >>> upgrade_to_sequence("test")
    ('test',)
    >>> upgrade_to_sequence(tuple("test"))
    ('t', 'e', 's', 't')
    """
    return x if (isinstance(x, Sequence) and not isinstance(x, str)) else (x,)  # type: ignore


def ensure_tuple(*x: Union[X, Sequence[X]]) -> Sequence[Sequence[X]]:
    """Ensure that all elements in the sequence are upgraded to sequences.

    :param x: A sequence of sequences or literals
    :return: An upgraded sequence of sequences

    >>> ensure_tuple(1, (1,), (1, 2))
    ((1,), (1,), (1, 2))
    """
    return tuple(upgrade_to_sequence(xx) for xx in x)


def unpack_singletons(*xs: Tuple[X]) -> Sequence[Union[X, Tuple[X]]]:
    """Unpack sequences of length one.

    :param xs: A sequence of tuples of length 1 or more
    :return: An unpacked sequence of sequences

    >>> unpack_singletons((1,), (1, 2), (1, 2, 3))
    (1, (1, 2), (1, 2, 3))
    """
    return tuple(x[0] if len(x) == 1 else x for x in xs)


def extend_batch(
    batch: MappedTriples,
    all_ids: List[int],
    dim: int,
) -> MappedTriples:
    """Extend batch for 1-to-all scoring by explicit enumeration.

    :param batch: shape: (batch_size, 2)
        The batch.
    :param all_ids: len: num_choices
        The IDs to enumerate.
    :param dim: in {0,1,2}
        The column along which to insert the enumerated IDs.

    :return: shape: (batch_size * num_choices, 3)
        A large batch, where every pair from the original batch is combined with every ID.
    """
    # Extend the batch to the number of IDs such that each pair can be combined with all possible IDs
    extended_batch = batch.repeat_interleave(repeats=len(all_ids), dim=0)

    # Create a tensor of all IDs
    ids = torch.tensor(all_ids, dtype=torch.long, device=batch.device)

    # Extend all IDs to the number of pairs such that each ID can be combined with every pair
    extended_ids = ids.repeat(batch.shape[0])

    # Fuse the extended pairs with all IDs to a new (h, r, t) triple tensor.
    columns = [extended_batch[:, i] for i in (0, 1)]
    columns.insert(dim, extended_ids)
    hrt_batch = torch.stack(columns, dim=-1)

    return hrt_batch


def check_shapes(
    *x: Tuple[Union[torch.Tensor, Tuple[int, ...]], str],
    raise_on_errors: bool = True,
) -> bool:
    """Verify that a sequence of tensors are of matching shapes.

    :param x:
        A tuple (t, s), where `t` is a tensor, or an actual shape of a tensor (a tuple of integers), and `s` is a
        string, where each character corresponds to a (named) dimension. If the shapes of different tensors share a
        character, the corresponding dimensions are expected to be of equal size.
    :param raise_on_errors:
        Whether to raise an exception in case of a mismatch.

    :return:
        Whether the shapes matched.

    :raises ValueError:
        If the shapes mismatch and raise_on_error is True.

    Examples:
    >>> check_shapes(((10, 20), "bd"), ((10, 20, 20), "bdd"))
    True
    >>> check_shapes(((10, 20), "bd"), ((10, 30, 20), "bdd"), raise_on_errors=False)
    False
    """
    dims: Dict[str, Tuple[int, ...]] = dict()
    errors = []
    for actual_shape, shape in x:
        if isinstance(actual_shape, torch.Tensor):
            actual_shape = actual_shape.shape
        if len(actual_shape) != len(shape):
            errors.append(f"Invalid number of dimensions: {actual_shape} vs. {shape}")
            continue
        for dim, name in zip(actual_shape, shape):
            exp_dim = dims.get(name)
            if exp_dim is not None and exp_dim != dim:
                errors.append(f"{name}: {dim} vs. {exp_dim}")
            dims[name] = dim
    if raise_on_errors and errors:
        raise ValueError("Shape verification failed:\n" + "\n".join(errors))
    return len(errors) == 0


@functools.lru_cache(maxsize=1)
def get_expected_norm(
    p: Union[int, float, str],
    d: int,
) -> float:
    r"""Compute the expected value of the L_p norm.

    .. math ::
        E[\|x\|_p] = d^{1/p} E[|x_1|^p]^{1/p}

    under the assumption that :math:`x_i \sim N(0, 1)`, i.e.

    .. math ::
        E[|x_1|^p] = 2^{p/2} \cdot \Gamma(\frac{p+1}{2} \cdot \pi^{-1/2}

    :param p:
        The parameter p of the norm.
    :param d:
        The dimension of the vector.

    :return:
        The expected value.

    :raises NotImplementedError: If infinity or negative infinity are given as p
    :raises TypeError: If an invalid type was given

    .. seealso ::
        https://math.stackexchange.com/questions/229033/lp-norm-of-multivariate-standard-normal-random-variable
        https://www.wolframalpha.com/input/?i=expected+value+of+%7Cx%7C%5Ep
    """
    if isinstance(p, str):
        p = float(p)
    if math.isinf(p) and p > 0:  # max norm
        # TODO: this only works for x ~ N(0, 1), but not for |x|
        raise NotImplementedError("Normalization for inf norm is not implemented")
        # cf. https://en.wikipedia.org/wiki/Generalized_extreme_value_distribution
        # mean = scipy.stats.norm.ppf(1 - 1/d)
        # scale = scipy.stats.norm.ppf(1 - 1/d * 1/math.e) - mean
        # return scipy.stats.gumbel_r.mean(loc=mean, scale=scale)
    elif math.isfinite(p):
        exp_abs_norm_p = math.pow(2, p / 2) * math.gamma((p + 1) / 2) / math.sqrt(math.pi)
        return math.pow(exp_abs_norm_p * d, 1 / p)
    else:
        raise TypeError(f"norm not implemented for {type(p)}: {p}")


class Bias(nn.Module):
    """A module wrapper for adding a bias."""

    def __init__(self, dim: int):
        """Initialize the module.

        :param dim: >0
            The dimension of the input.
        """
        super().__init__()
        self.bias = nn.Parameter(torch.empty(dim), requires_grad=True)
        self.reset_parameters()

    def reset_parameters(self):
        """Reset the layer's parameters."""
        nn.init.zeros_(self.bias)

    def forward(self, x: torch.FloatTensor) -> torch.FloatTensor:
        """Add the learned bias to the input.

        :param x: shape: (n, d)
            The input.

        :return:
            x + b[None, :]
        """
        return x + self.bias.unsqueeze(dim=0)


def lp_norm(x: torch.FloatTensor, p: float, dim: Optional[int], normalize: bool) -> torch.FloatTensor:
    """Return the $L_p$ norm."""
    value = x.norm(p=p, dim=dim)
    if not normalize:
        return value
    return value / get_expected_norm(p=p, d=x.shape[-1])


def powersum_norm(x: torch.FloatTensor, p: float, dim: Optional[int], normalize: bool) -> torch.FloatTensor:
    """Return the power sum norm."""
    value = x.abs().pow(p).sum(dim=dim)
    if not normalize:
        return value
    dim = torch.as_tensor(x.shape[-1], dtype=torch.float, device=x.device)
    return value / dim


def complex_normalize(x: torch.Tensor) -> torch.Tensor:
    r"""Normalize a vector of complex numbers such that each element is of unit-length.

    :param x: A tensor formulating complex numbers
    :returns: A normalized version accoring to the following definition.

    The `modulus of complex number <https://en.wikipedia.org/wiki/Absolute_value#Complex_numbers>`_ is given as:

    .. math::

        |a + ib| = \sqrt{a^2 + b^2}

    $l_2$ norm of complex vector $x \in \mathbb{C}^d$:

    .. math::
        \|x\|^2 = \sum_{i=1}^d |x_i|^2
                 = \sum_{i=1}^d \left(\operatorname{Re}(x_i)^2 + \operatorname{Im}(x_i)^2\right)
                 = \left(\sum_{i=1}^d \operatorname{Re}(x_i)^2) + (\sum_{i=1}^d \operatorname{Im}(x_i)^2\right)
                 = \|\operatorname{Re}(x)\|^2 + \|\operatorname{Im}(x)\|^2
                 = \| [\operatorname{Re}(x); \operatorname{Im}(x)] \|^2
    """
    y = x.view(*x.shape[:-1], x.shape[-1] // 2, 2)
    y = functional.normalize(y, p=2, dim=-1)
    return y.view(*x.shape)


CONFIGURATION_FILE_FORMATS = {".json", ".yaml", ".yml"}


def load_configuration(path: Union[str, pathlib.Path, os.PathLike]) -> Mapping[str, Any]:
    """Load a configuration from a JSON or YAML file."""
    # ensure pathlib
    path = pathlib.Path(path)

    if path.suffix == ".json":
        with path.open() as file:
            return json.load(file)

    if path.suffix in {".yaml", ".yml"}:
        with path.open() as file:
            return yaml.safe_load(file)

    raise ValueError(f"Unknown configuration file format: {path.suffix}. Valid formats: {CONFIGURATION_FILE_FORMATS}")


def product_normalize(x: torch.FloatTensor, dim: int = -1) -> torch.FloatTensor:
    r"""Normalize a tensor along a given dimension so that the geometric mean is 1.0.

    :param x: shape: s
        An input tensor
    :param dim:
        the dimension along which to normalize the tensor

    :return: shape: s
        An output tensor where the given dimension is normalized to have a geometric mean of 1.0.
    """
    return x / at_least_eps(at_least_eps(x.abs()).log().mean(dim=dim, keepdim=True).exp())


def compute_box(
    base: torch.FloatTensor,
    delta: torch.FloatTensor,
    size: torch.FloatTensor,
) -> Tuple[torch.FloatTensor, torch.FloatTensor]:
    r"""Compute the lower and upper corners of a resulting box.

    :param base: shape: ``(*, d)``
        the base position (box center) of the input relation embeddings
    :param delta:  shape: ``(*, d)``
        the base shape of the input relation embeddings
    :param size: shape: ``(*, d)``
        the size scalar vectors of the input relation embeddings

    :return: shape: ``(*, d)`` each
        lower and upper bounds of the box whose embeddings are provided as input.
    """
    # Enforce that sizes are strictly positive by passing through ELU
    size_pos = torch.nn.functional.elu(size) + 1

    # Shape vector is normalized using the above helper function
    delta_norm = product_normalize(delta)

    # Size is learned separately and applied to normalized shape
    delta_final = size_pos * delta_norm

    # Compute potential boundaries by applying the shape in substraction
    first_bound = base - 0.5 * delta_final

    # and in addition
    second_bound = base + 0.5 * delta_final

    # Compute box upper bounds using min and max respectively
    box_low = torch.minimum(first_bound, second_bound)
    box_high = torch.maximum(first_bound, second_bound)

    return box_low, box_high


def point_to_box_distance(
    points: torch.FloatTensor,
    box_lows: torch.FloatTensor,
    box_highs: torch.FloatTensor,
) -> torch.FloatTensor:
    r"""Compute the point to box distance function proposed by [abboud2020]_ in an element-wise fashion.

    :param points: shape: ``(*, d)``
        the positions of the points being scored against boxes
    :param box_lows: shape: ``(*, d)``
        the lower corners of the boxes
    :param box_highs: shape: ``(*, d)``
        the upper corners of the boxes

    :returns:
        Element-wise distance function scores as per the definition above

        Given points $p$, box_lows $l$, and box_highs $h$, the following quantities are
        defined:

        - Width $w$ is the difference between the upper and lower box bound: $w = h - l$
        - Box centers $c$ are the mean of the box bounds: $c = (h + l) / 2$

        Finally, the point to box distance $dist(p,l,h)$ is defined as
        the following piecewise function:

        .. math::

            dist(p,l,h) = \begin{cases}
                |p-c|/(w+1) & l <= p <+ h \\
                |p-c|*(w+1) - 0.5*w*((w+1)-1/(w+1)) & otherwise \\
            \end{cases}
    """
    widths = box_highs - box_lows

    # compute width plus 1
    widths_p1 = widths + 1

    # compute box midpoints
    # TODO: we already had this before, as `base`
    centres = 0.5 * (box_lows + box_highs)

    return torch.where(
        # inside box?
        torch.logical_and(points >= box_lows, points <= box_highs),
        # yes: |p - c| / (w + 1)
        torch.abs(points - centres) / widths_p1,
        # no: (w + 1) * |p - c| - 0.5 * w * (w - 1/(w + 1))
        widths_p1 * torch.abs(points - centres) - (0.5 * widths) * (widths_p1 - 1 / widths_p1),
    )


def boxe_kg_arity_position_score(
    entity_pos: torch.FloatTensor,
    other_entity_bump: torch.FloatTensor,
    relation_box: Tuple[torch.FloatTensor, torch.FloatTensor],
    tanh_map: bool,
    p: int,
    power_norm: bool,
) -> torch.FloatTensor:
    r"""Perform the BoxE computation at a single arity position.

    .. note::
        this computation is parallelizable across all positions

    .. note ::
        `entity_pos`, `other_entity_bump`, `relation_box_low` and `relation_box_high` have to be in broadcastable
        shape.

    :param entity_pos: shape: (*s_p, d)
        This is the base entity position of the entity appearing in the target position. For example,
        for a fact $r(h, t)$ and the head arity position, `entity_pos` is the base position of $h$.
    :param other_entity_bump: shape: (*s_b, d)
        This is the bump of the entity at the other position in the fact. For example, given a
        fact $r(h, t)$ and the head arity position, `other_entity_bump` is the bump of $t$.
    :param relation_box: shape: (*s_r, d)
        The lower/upper corner of the relation box at the target arity position.
    :param tanh_map:
        whether to apply the tanh map regularizer
    :param p:
        The norm order to apply across dimensions to compute overall position score.
    :param power_norm:
        whether to use the powered norm instead

    :return: shape: s
        Arity-position score for the entity relative to the target relation box. Larger is better. the shape is the
        broadcasted shape from position, bump and box, where the last dimension has been removed.
    """
    # Step 1: Apply the other entity bump
    bumped_representation = entity_pos + other_entity_bump

    relation_box_low, relation_box_high = relation_box

    # Step 2: Apply tanh if tanh_map is set to True.
    if tanh_map:
        relation_box_low = torch.tanh(relation_box_low)
        relation_box_high = torch.tanh(relation_box_high)
        bumped_representation = torch.tanh(bumped_representation)

    # Compute the distance function output element-wise
    element_wise_distance = point_to_box_distance(
        points=bumped_representation,
        box_lows=relation_box_low,
        box_highs=relation_box_high,
    )

    # Finally, compute the norm
    return negative_norm(element_wise_distance, p=p, power_norm=power_norm)


def timer(
    callback: Callable[[str], Any] = None,
    formatter: Optional[Callable[[float, str], str]] = None,
) -> Callable[[Callable], Callable]:
    """Create a timing decorator."""
    if callback is None:
        callback = logging.info
    if formatter is None:
        formatter = "{0} took {1:2.5f} seconds.".format

    # TODO: use decorator library to preserve signatures (and reduce code)
    def wrapper(func: Callable) -> Callable:
        """Creates the wrapper."""

        @functools.wraps(func)
        def wrapped(*args, **kwargs):
            """The wrapped function."""
            time = default_timer()
            res = func(*args, **kwargs)
            time = default_timer() - time
            callback(formatter(func.__name__, time))
            return res

        return wrapped

    return wrapper


if __name__ == "__main__":
    import doctest

    doctest.testmod()<|MERGE_RESOLUTION|>--- conflicted
+++ resolved
@@ -104,12 +104,9 @@
     "product_normalize",
     "compute_box",
     "point_to_box_distance",
-<<<<<<< HEAD
     "timer",
-=======
     "get_devices",
     "get_preferred_device",
->>>>>>> 54531e96
 ]
 
 logger = logging.getLogger(__name__)
