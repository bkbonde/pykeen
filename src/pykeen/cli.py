--- conflicted
+++ resolved
@@ -17,11 +17,8 @@
 import os
 import sys
 from pathlib import Path
-<<<<<<< HEAD
 from typing import Iterable, List, Mapping, Optional, Tuple, Type
-=======
 from typing import Iterable, List, Mapping, Optional, Set, Tuple, Type
->>>>>>> e49a3551
 
 import click
 from class_resolver import ClassResolver
@@ -45,12 +42,9 @@
 from .metrics.utils import Metric
 from .models import Model, model_resolver
 from .models.cli import build_cli_from_cls
-<<<<<<< HEAD
 from .nn import representation_resolver
 from .nn.modules import LiteralInteraction, interaction_resolver
-=======
 from .nn.modules import Interaction, interaction_resolver
->>>>>>> e49a3551
 from .nn.node_piece.cli import tokenize
 from .optimizers import optimizer_resolver
 from .regularizers import regularizer_resolver
@@ -166,14 +160,10 @@
         ), _citation(docdata)
 
 
-<<<<<<< HEAD
 def _citation(dd):
-    if "citation" not in dd:
+    citation = dd.get("citation")
+    if citation is None:
         return None
-=======
-def _citation(dd) -> str:
->>>>>>> e49a3551
-    citation = dd["citation"]
     return f"[{citation['author']} *et al.*, {citation['year']}]({citation['link']})"
 
 
@@ -203,7 +193,7 @@
         docdata = getattr(cls, "__docdata__", {})
         if not docdata:
             click.secho(message=f"Missing docdata from {reference}", err=True)
-        reference = _fmt_ref(reference, link_fmt, alt_reference=docdata.get("name", None))
+        reference = _format_reference(reference, link_fmt, alt_reference=docdata.get("name", None))
         yield reference, _citation(docdata)
 
 
